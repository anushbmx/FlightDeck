--- conflicted
+++ resolved
@@ -991,15 +991,9 @@
 					// set data changed by save
 					this.registerRevision(response);
 					fd.message.alert(response.message_title, response.message);
-<<<<<<< HEAD
-					this.plugins[response.full_name] = new Library(this, {
+					this.libraries[response.id_number] = new Library(this, {
 						full_name: response.library_full_name,
 						id_number: response.library_id_number,
-=======
-					this.libraries[response.id_number] = new Library(this, {
-						full_name: response.full_name,
-						id_number: response.id_number,
->>>>>>> 401ac81d
 						library_name: response.library_name,
 						view_url: response.library_url,
 						revision_number: response.library_revision_number
