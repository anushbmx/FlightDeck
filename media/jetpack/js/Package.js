--- conflicted
+++ resolved
@@ -7,195 +7,6 @@
  */
 
 var Package = new Class({
-<<<<<<< HEAD
-  // this Class should be always extended
-  Implements: [Options],
-  options: {
-    // data
-      // package specific
-        // hasthag: '', // hashtag used to create XPI
-        // id_number: '',
-        // full_name: '',
-        // name: '',
-        // description: '',
-        // type: '', // 'a'/'l'
-        // package_author: '',
-        // url: '',
-        // license: '',
-        // package_version_name: '',
-        // version_url: '', // link to the current version revision
-        // latest_url: '', // link to the latest revision
-        // check_latest_url: '' // link to check foir the latest url
-      // revision specific data
-        // revision_verion_name: '',
-        // revision_number: '',
-        // message: '', // commit message
-        // dependecies: [], // list of names and urls
-        // origin_url: '', // link to a revision used to created this one
-        // revision_author: '',
-        // modules: [], // a list of module filename, author pairs
-    attachments: [],
-    readonly: false,
-    package_info_el: 'package-properties',
-    copy_el: 'package-copy',
-    test_el: 'try_in_browser',
-    download_el: 'download'
-  },
-  modules: {},
-  attachments: {},
-  initialize: function(options) {
-    this.revision_number = this.options.revision_number;
-    this.setOptions(options);
-    this.instantiate_modules();
-    this.instantiate_attachments();
-    $('revisions_list').addEvent('click', this.show_revision_list);
-
-    // testing
-    if (this.isAddon()) {
-      this.boundTestAddon = this.testAddon.bind(this);
-      this.test_url = $(this.options.test_el).get('href');
-      $(this.options.test_el).addEvent('click', this.boundTestAddon);
-      
-      this.boundDownloadAddon = this.downloadAddon.bind(this);
-      this.download_url = $(this.options.download_el).get('href');
-      $(this.options.download_el).addEvent('click', this.boundDownloadAddon);
-    }
-    this.copy_el = $(this.options.copy_el)
-    if (this.copy_el) {
-      this.copy_el.addEvent('click', this.copyPackage.bind(this));
-    }
-    window.addEvent('focus', function() {
-      this.checkIfLatest(this.askForReload.bind(this));
-    }.bind(this));
-  },
-  /*
-   * Method: checkIfLatest
-   * check if currently displayed revision is the latest one
-   * call fail_callback if not
-   */ 
-  checkIfLatest: function(failCallback) {
-    // ask backend for the latest revision number
-    new Request.JSON({
-      url: this.options.check_latest_url,
-      onSuccess: function(response) {
-        if (failCallback && this.revision_number != response.revision_number) {
-          failCallback.call()
-        }
-      }.bind(this)
-    }).send();
-  },
-  askForReload: function() {
-    fd.warning.alert("New revision detected", 
-        "There is a newer revision available. You may wish to reload the page.");
-  },
-  /*
-   * Method: copyPackage
-   * create a new Package with the same name for the current user
-   */
-  copyPackage: function(e) {
-    e.stop();
-    if (!settings.user) {
-      fd.alertNotAuthenticated();
-      return;
-    }
-    new Request.JSON({
-      url: this.options.copy_url,
-      onSuccess: function(response) {
-        window.location.href = response.view_url;
-      }
-    }).send();
-  },
-  downloadAddon: function(e){
-    if (e) {
-      e.stop();
-      el = e.target;
-    } else {
-      el = $(this.options.download_el);
-    }
-    var hashtag = this.options.hashtag;
-    fd.tests[hashtag] = {
-        spinner: new Spinner(el.getParent('div')).show()
-    };
-    data = {
-        hashtag: hashtag, 
-        filename: this.options.name
-    };
-    new Request.JSON({
-      url: this.download_url,
-      data: data,
-      onSuccess: fd.downloadXPI
-    }).send();
-  },
-  testAddon: function(e){
-    var el;
-    if (e) e.stop();
-    if (fd.alertIfNoAddOn()) {
-      if (e) {
-        el = e.target;
-      } else {
-        el = $(this.options.test_el);
-      }
-      if (el.getParent('li').hasClass('pressed')) {
-        fd.uninstallXPI(el.get('rel'));
-      } else {
-        this.installAddon();
-      }
-    } else {
-      fd.whenAddonInstalled(function() {
-        fd.message.alert(
-          'Add-on Builder Helper',
-          'Now that you have installed the Add-ons Builder Helper, loading the add-on into your browser for testing...'
-        );
-        this.testAddon();
-      }.bind(this));
-
-    }
-  },
-  installAddon: function() {
-    var hashtag = this.options.hashtag;
-    fd.tests[hashtag] = {
-        spinner: new Spinner($(this.options.test_el).getParent('div')).show()
-    };
-    var data = this.data || {};
-    data['hashtag'] = hashtag;
-    new Request.JSON({
-      url: this.test_url,
-      data: data,
-      onSuccess: fd.testXPI
-    }).send();
-  },
-  isAddon: function() {
-    return (this.options.type == 'a');
-  },
-  instantiate_modules: function() {
-    // iterate by modules and instantiate Module
-    var main_module;
-    this.options.modules.each(function(module) {
-      module.readonly = this.options.readonly;
-      if (!main_module) {
-        module.main = true;
-        main_module = module;
-      }
-      this.modules[module.filename] = new Module(this,module);
-    }, this);
-  },
-  instantiate_attachments: function() {
-    // iterate through attachments
-    this.options.attachments.each(function(attachment) {
-      attachment.readonly = this.options.readonly;
-      this.attachments[attachment.uid] = new Attachment(this,attachment);
-    }, this);
-  },
-  show_revision_list: function(e) {
-    if (e) e.stop();
-    new Request({
-      url: settings.revisions_list_html_url,
-      onSuccess: function(html) {
-        fd.displayModal(html);
-      }
-    }).send();
-  }
-=======
 	// this Class should be always extended
 	Implements: [Options, Events],
 	options: {
@@ -453,7 +264,6 @@
 			this._editor_id = this.get_css_id() + this.options.code_editor_suffix;
 		return this._editor_id;
 	}
->>>>>>> 0f20b2cb
 });
 
 var Library = new Class({
@@ -499,122 +309,6 @@
 });
 
 var Attachment = new Class({
-<<<<<<< HEAD
-  Extends: File,
-  Implements: [Options, Events],
-  options: {
-    code_trigger_suffix: '_attachment_switch', // id of an element which is used to switch editors
-    code_editor_suffix: '_attachment_textarea', // id of the textarea
-    active: false,
-    type: 'js',
-    append: false,
-    readonly: false,
-    counter: 'attachments'
-  },
-  is_editable: function() {
-    return ['css', 'txt', 'js', 'html'].contains(this.options.type);
-  },
-  initialize: function(pack, options) {
-    this.setOptions(options);
-    this.pack = pack;
-    if (this.options.append) {
-      this.append();
-    }
-
-    // connect trigger with editor
-    if ($(this.get_trigger_id())) {
-      this.trigger = $(this.get_trigger_id());
-      this.trigger.store('Attachment', this);
-      this.editor = new FDEditor({
-        element: this.get_editor_id(),
-        activate: this.options.main || this.options.executable,
-        type: this.options.type,
-        readonly: this.options.readonly
-      });
-      // connect trigger
-      this.trigger.addEvent('click', function(e) {
-        if (e) e.preventDefault();
-        if (this.trigger == e.target) {
-          if (this.is_editable()) {
-            this.switchBespin();
-            this.highlightMenu();
-          } else {
-            var target = e.target;
-            var url = target.get('href');
-            var ext = target.get('rel');
-            var filename = target.get('text').escapeAll();
-            var template_start = '<div id="attachment_view"><h3>'+filename+
-                '</h3><div class="UI_Modal_Section">';
-            var template_end = '</div><div class="UI_Modal_Actions"><ul><li>'+
-                '<input type="reset" value="Close" class="closeModal"/>'+
-                '</li></ul></div></div>';
-            var template_middle = 'Download <a href="'+url+'">'+filename+'</a>';
-            if (['jpg', 'gif', 'png'].contains(ext)) 
-                template_middle += '<p><img src="'+url+'"/></p>';
-            this.attachmentWindow = fd.displayModal(
-                template_start + template_middle + template_end);
-          }
-        }
-      }.bind(this));
-      if (this.options.active && this.is_editable()) {
-        this.switchBespin();
-        this.highlightMenu();
-      }
-      if (!this.options.readonly) {
-        // here special functionality for edit page
-        var rm_mod_trigger = this.trigger.getElement('span.File_close');
-        if (rm_mod_trigger) {
-          rm_mod_trigger.addEvent('click', function(e) {
-            this.pack.removeAttachmentAction(e);
-          }.bind(this));
-        }
-      }
-    }
-  },
-  highlightMenu: function() {
-    var li = this.trigger.getParent('li')
-    fd.assignModeSwitch(li);
-    li.switch_mode_on();
-  },
-  loadCode: function() {
-    // load data synchronously
-    new Request({
-      url: this.options.get_url,
-      async: false,
-      useSpinner: true,
-      spinnerTarget: 'editor-wrapper',
-      onSuccess: function(text, html) {
-        fd.editor_contents[this.get_editor_id()] = text;
-      }.bind(this)
-    }).send();
-  },
-  get_css_id: function() {
-    return this.options.uid;
-  },
-  on_destroy: function() {
-    delete fd.getItem().attachments[this.options.uid];
-  },
-  append: function() {
-    var html = '<a title="" href="'+ this.options.get_url + '" class="Module_file" id="' + this.get_trigger_id() + '">'+
-        '{filename}.{ext}<span class="File_status"></span>'+
-        '<span class="File_close"></span>'+
-        '</a>';
-    var li = new Element('li',{
-      'class': 'UI_File_normal',
-      'html': html.substitute(this.options)
-    }).inject($('add_attachment_div').getPrevious('ul'));
-    $('attachments-counter').set('text', '('+ $('attachments').getElements('.UI_File_Listing li').length +')')
-
-    if (this.is_editable()) {
-      var textarea = new Element('textarea', {
-        'id': this.get_editor_id(),
-        'class': 'UI_Editor_Area',
-        'name': this.get_editor_id(),
-        'html': ''
-      }).inject('editor-wrapper');
-    }
-  }
-=======
 	Extends: File,
 	options: {
 		code_trigger_suffix: '_attachment_switch', // id of an element which is used to switch editors
@@ -690,7 +384,6 @@
 			}).inject('editor-wrapper');
 		}
 	}
->>>>>>> 0f20b2cb
 });
 
 var Module = new Class({
