# Set the project version
PROJECT_VERSION = "1.0a5"

# Django settings for flightdeck project.
DEBUG = False
TEMPLATE_DEBUG = DEBUG

ADMINS = (
   # ('Your Name', 'your_email@domain.com'),
)

HOMEPAGE_ITEMS_LIMIT = 5

MANAGERS = ADMINS

DATABASE_ENGINE = ''           # 'postgresql_psycopg2', 'postgresql', 'mysql', 'sqlite3' or 'oracle'.
DATABASE_NAME = ''             # Or path to database file if using sqlite3.
DATABASE_USER = ''             # Not used with sqlite3.
DATABASE_PASSWORD = ''         # Not used with sqlite3.
DATABASE_HOST = ''             # Set to empty string for localhost. Not used with sqlite3.
DATABASE_PORT = ''             # Set to empty string for default. Not used with sqlite3.

# Local time zone for this installation. Choices can be found here:
# http://en.wikipedia.org/wiki/List_of_tz_zones_by_name
# although not all choices may be available on all operating systems.
# If running in a Windows environment this must be set to the same as your
# system time zone.
TIME_ZONE = 'America/Chicago'

# Language code for this installation. All choices can be found here:
# http://www.i18nguy.com/unicode/language-identifiers.html
LANGUAGE_CODE = 'en-us'

SITE_ID = 1

# If you set this to False, Django will make some optimizations so as not
# to load the internationalization machinery.
USE_I18N = True

# Absolute path to the directory that holds media.
# Example: "/home/media/media.lawrence.com/"
MEDIA_ROOT = ''

# URL that handles the media served from MEDIA_ROOT. Make sure to use a
# trailing slash if there is a path component (optional in other cases).
# Examples: "http://media.lawrence.com", "http://example.com/media/"
MEDIA_URL = ''

LOGIN_URL = '/user/signin/'
LOGIN_REDIRECT_URL = '/user/dashboard/'

# URL prefix for admin media -- CSS, JavaScript and images. Make sure to use a
# trailing slash.
# Examples: "http://foo.com/media/", "/media/".
ADMIN_MEDIA_PREFIX = '/adminmedia/'

ADMIN_TITLE = "Add-on Builder Administration"

SITE_TITLE = "Add-on Builder"

# Make this unique, and don't share it with anybody.
SECRET_KEY = 'somesecretkey'

# List of callables that know how to import templates from various sources.
TEMPLATE_LOADERS = (
    'django.template.loaders.filesystem.load_template_source',
    'django.template.loaders.app_directories.load_template_source',
    'django.template.loaders.eggs.load_template_source', # this was commented out
)

MIDDLEWARE_CLASSES = (
    'django.middleware.common.CommonMiddleware',
    'django.contrib.sessions.middleware.SessionMiddleware',
    'django.middleware.csrf.CsrfViewMiddleware',
    'django.contrib.auth.middleware.AuthenticationMiddleware',
    'django.contrib.messages.middleware.MessageMiddleware',
    'debug_toolbar.middleware.DebugToolbarMiddleware',
)

TEMPLATE_CONTEXT_PROCESSORS = (
    'django.core.context_processors.auth',
    'django.core.context_processors.request',
    'base.context_processors.settings',
    'django.contrib.messages.context_processors.messages',
    'person.context_processors.profile',
)

ROOT_URLCONF = 'flightdeck.urls'

ADDONS_HELPER_URL = 'https://addons.mozilla.org/firefox/downloads/latest/182410?src=external-builder'

TEMPLATE_DIRS = (
    # Put strings here, like "/home/html/django_templates" or "C:/www/django/templates".
    # Always use forward slashes, even on Windows.
    # Don't forget to use absolute paths, not relative paths.
)

<<<<<<< HEAD
# TESTS
#TEST_RUNNER = 'django_nose.NoseTestSuiteRunner'

# Tests
TEST_RUNNER = 'test_utils.runner.RadicalTestSuiteRunner'

# If you want to run Selenium tests, you'll need to have a server running.
# Then give this a dictionary of settings. Something like:
# 	'HOST': 'localhost',
# 	'PORT': 4444,
# 	'BROWSER': '*firefox', # Alternative: *safari
SELENIUM_CONFIG = {}

INSTALLED_APPS = [
	'django.contrib.admin',
	'django.contrib.auth',
	'django.contrib.contenttypes',
	'django.contrib.sessions',
	'django.contrib.sites',
	'django.contrib.markup',
	'django.contrib.messages'
	]

try:
	import django_extensions
	INSTALLED_APPS.append('django_extensions')
except:
	""
try:
	import debug_toolbar
	INSTALLED_APPS.append('debug_toolbar')
except:
	""

# TESTING
try:
	import django_nose
	INSTALLED_APPS.append('django_nose')
except:
	""
INSTALLED_APPS.extend([
	# database migrations
	# 'south',

	# FlightDeck apps
	'base',				# basic flightdeck things (utils, urls)
	'person',			# user related stuff (profile etc.)
	'amo',				# addons.mozilla.org integration (authentication state updates)
	'jetpack',			# Jetpack functionality
	'api',				# API browser
	'tutorial',			# Load tutorial templates
])

# devserver is optional
try:
	import devserver
	# dev server does not play well with the debug_toolbar - switched off
	#INSTALLED_APPS.append('devserver')
except:
	pass
=======
# Tests
TEST_RUNNER = 'test_utils.runner.RadicalTestSuiteRunner'


# If you want to run Selenium tests, you'll need to have a server running.
# Then give this a dictionary of settings. Something like:
#     'HOST': 'localhost',
#     'PORT': 4444,
#     'BROWSER': '*firefox', # Alternative: *safari
SELENIUM_CONFIG = {}

INSTALLED_APPS = [
    'django.contrib.admin',
    'django.contrib.auth',
    'django.contrib.contenttypes',
    'django.contrib.sessions',
    'django.contrib.sites',
    'django.contrib.markup',
    'django.contrib.messages',

    # database migrations
    # not implemented yet
    # 'south',

# DEV_APPS
    'django_extensions',
    'debug_toolbar',
    #XXX: Django fails on it
    #'django_nose',

# FLIGHTDECK APPS

    # FlightDeck apps
    'base',              # basic flightdeck things (utils, urls)
    'person',            # user related stuff (profile etc.)
    'amo',               # addons.mozilla.org integration (authentication state updates)
    'jetpack',           # Jetpack functionality
    'api',               # API browser
    'tutorial'           # Load tutorial templates
]

DEV_APPS = [
    'django_extensions',
    'debug_toolbar',
    'django_nose',
]
>>>>>>> 5b647a03

AUTH_PROFILE_MODULE = 'person.Profile'

AUTHENTICATION_BACKENDS = (
   'amo.authentication.AMOAuthentication',
)

# overwrite default settings with the ones from settings_local.py
try:
    from settings_local import *
except:
    pass

if not DEBUG:
    print "removing devs"
    for app in DEV_APPS:
        if app in INSTALLED_APPS:
            INSTALLED_APPS.remove(app)

execfile(ACTIVATE_THIS, dict(__file__=ACTIVATE_THIS))<|MERGE_RESOLUTION|>--- conflicted
+++ resolved
@@ -95,68 +95,6 @@
     # Don't forget to use absolute paths, not relative paths.
 )
 
-<<<<<<< HEAD
-# TESTS
-#TEST_RUNNER = 'django_nose.NoseTestSuiteRunner'
-
-# Tests
-TEST_RUNNER = 'test_utils.runner.RadicalTestSuiteRunner'
-
-# If you want to run Selenium tests, you'll need to have a server running.
-# Then give this a dictionary of settings. Something like:
-# 	'HOST': 'localhost',
-# 	'PORT': 4444,
-# 	'BROWSER': '*firefox', # Alternative: *safari
-SELENIUM_CONFIG = {}
-
-INSTALLED_APPS = [
-	'django.contrib.admin',
-	'django.contrib.auth',
-	'django.contrib.contenttypes',
-	'django.contrib.sessions',
-	'django.contrib.sites',
-	'django.contrib.markup',
-	'django.contrib.messages'
-	]
-
-try:
-	import django_extensions
-	INSTALLED_APPS.append('django_extensions')
-except:
-	""
-try:
-	import debug_toolbar
-	INSTALLED_APPS.append('debug_toolbar')
-except:
-	""
-
-# TESTING
-try:
-	import django_nose
-	INSTALLED_APPS.append('django_nose')
-except:
-	""
-INSTALLED_APPS.extend([
-	# database migrations
-	# 'south',
-
-	# FlightDeck apps
-	'base',				# basic flightdeck things (utils, urls)
-	'person',			# user related stuff (profile etc.)
-	'amo',				# addons.mozilla.org integration (authentication state updates)
-	'jetpack',			# Jetpack functionality
-	'api',				# API browser
-	'tutorial',			# Load tutorial templates
-])
-
-# devserver is optional
-try:
-	import devserver
-	# dev server does not play well with the debug_toolbar - switched off
-	#INSTALLED_APPS.append('devserver')
-except:
-	pass
-=======
 # Tests
 TEST_RUNNER = 'test_utils.runner.RadicalTestSuiteRunner'
 
@@ -203,7 +141,6 @@
     'debug_toolbar',
     'django_nose',
 ]
->>>>>>> 5b647a03
 
 AUTH_PROFILE_MODULE = 'person.Profile'
 
