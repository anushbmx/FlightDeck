<h1 id="flightdeck-logo"><a title="FlightDeck" href="{% url home %}">FlightDeck</a></h1>
<h2 id="mozillalabs-logo"><a title="Mozilla Labs" href="{% url home %}">Mozilla Labs</a></h2>

<nav>
	<ul>
<<<<<<< HEAD
		{% ifequal page "editor" %}
			<li class="active"><a title="Editor" href="#">Editor</a></li>
		{% endifequal %}	
		<li><a {% ifequal page "packages" %}class='active' {% endifequal %}title="Package Browser" href="/">Package Browser</a></li>
		<li><a title="API Browser" href="#">API Browser</a></li>
		<li><a {% ifequal page "dashboard" %}class='active' {% endifequal %} title="My Account" href="#">My Account</a></li>
=======
		<li class="active"><a title="Editor" href="/">Editor</a></li>
		<li><a title="Package Browser" href="/">Package Browser</a></li>
		<li><a title="API Browser" href="/">API Browser</a></li>
		<li><a title="My Account" href="/user/dashboard">My Account</a></li>
>>>>>>> 91b72c3d
	</ul>
</nav><|MERGE_RESOLUTION|>--- conflicted
+++ resolved
@@ -3,18 +3,11 @@
 
 <nav>
 	<ul>
-<<<<<<< HEAD
 		{% ifequal page "editor" %}
 			<li class="active"><a title="Editor" href="#">Editor</a></li>
 		{% endifequal %}	
 		<li><a {% ifequal page "packages" %}class='active' {% endifequal %}title="Package Browser" href="/">Package Browser</a></li>
 		<li><a title="API Browser" href="#">API Browser</a></li>
-		<li><a {% ifequal page "dashboard" %}class='active' {% endifequal %} title="My Account" href="#">My Account</a></li>
-=======
-		<li class="active"><a title="Editor" href="/">Editor</a></li>
-		<li><a title="Package Browser" href="/">Package Browser</a></li>
-		<li><a title="API Browser" href="/">API Browser</a></li>
-		<li><a title="My Account" href="/user/dashboard">My Account</a></li>
->>>>>>> 91b72c3d
+		<li><a {% ifequal page "dashboard" %}class='active' {% endifequal %} title="My Account" href="/user/dashboard/">My Account</a></li>
 	</ul>
 </nav>