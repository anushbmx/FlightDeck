<!DOCTYPE html>
{# Base HTML every page will use #}
{% load base_helpers %}
<html lang="en">
	<head>
		<meta http-equiv="Content-Type" content="text/html; charset=utf-8" />
		<meta name="author" content="Mozilla Corporation" />
		<link rel="stylesheet" href="/media/jetpack/css/UI.Base.css" type="text/css" media="screen" />
		<link rel="stylesheet" href="/media/jetpack/css/UI.Editor_Menu.css" type="text/css" media="screen">
		<script src="/media/js/lib/mootools-1.2.4-core-nc.js"></script>
		<script src="/media/js/lib/mootools-1.2.4.4-more.js"></script>
		<script src="/media/js/lib/clientcide.2.2.0.js"></script>
		<script src="/media/roar/Roar.js"></script>
		<script src="/media/jetpack/js/Sidebar.js"></script>
		<script src="/media/js/FlightDeck.js"></script>
		<script src="/media/js/FlightDeck.Roar.js"></script>
		<script src="/media/js/Clientcide.ModalWindow.js"></script>
		<script src="/media/js/FlightDeck.Modal.js"></script>
		<script src="/media/js/FlightDeck.Utils.js"></script>
		<script src="/media/js/FlightDeck.Dropdown.js"></script>
		<script src="/media/js/FlightDeck.PickVersion.js"></script>
		<script src="/media/jetpack/js/Create.js"></script>
		{% block head %}{% endblock %}
		{% block roar_css %}
			<link href="/media/roar/Roar.css" rel="stylesheet" type="text/css" />
			<link rel="stylesheet" href="/media/jetpack/css/FlightDeck.Roar.css" type="text/css" media="screen" />
		{% endblock %}
		
		<script type='text/javascript'>
			var fd;
			var settings = {
				{% block app_settings %}{% endblock %}{% block page_settings %}{% endblock %}
				person_login_url: '{{ settings.LOGIN_URL }}',
				jp_addon_create_url: '{% url jp_addon_create %}',
				jp_library_create_url: '{% url jp_library_create %}',
				create_modal_template: '{% escape_template "_create.html" %}',
				user: '{{ user.username }}', // was request.user - TODO: check
				DEBUG: {{ settings.DEBUG|yesno:"true,false" }}
			};
			window.addEvent('domready', function() {
				fd = new FlightDeck({'user': '{{ user.username }}'});
				{% block create_init %}
					create.init(
						['create_addon', 'create_library'],
						['addon','library'],
						'app-body'
					);
				{% endblock %}
				{% block app_domready %}{% endblock %}
				{% block page_domready %}{% endblock %}
			});
		</script>
		<style>.hidden { display: none; }</style>
	</head>
	<body id="{{ body_id }}">
		<div id="wrapper">
		
			<header id="app-header">
				{% block header %}{% include "_header.html" %}{% endblock %}
			</header> <!-- /main-header -->

			{% block app_menu %}
				<div id="editor-menu-wrapper">
					<ul class="UI_Editor_Menu minimal">
						{% include "_base_app_menu_items.html" %}
					</ul>
				</div>
			{% endblock %}

			<div id="app-body">
				{% block app_body %}
				{% endblock %}
				<aside id="app-sidebar" class="UI_Sidebar">
					{% block app_sidebar %}{%endblock %}
				</aside> <!-- /app-sidebar -->
				<section id="app-content">
					{% block app_content %}{% endblock %}
				</section> <!-- /app-content -->
			</div> <!-- /app-body -->
<<<<<<< HEAD
			{% block footer %}
				<footer id="app-footer">
					<div id="footer" role="contentinfo">
						<div class="section">
							<div class="primary">
								
								<form class="languages go" method="get" action="">
									<label for="language">Other languages:</label>
									<select id="language" name="lang" dir="ltr">
									{# for code, name in LANGUAGES|dictsort -#}
										<option value="" >Lorem</option>
									{#- endfor #}
									</select>
									<button type="submit">Go</button>
								</form>
								
								<p>
								Except where otherwise <a href="http://www.mozilla.com/en-US/about/legal.html#site">noted</a>, content on this site is licensed under the
								<strong><a href="http://creativecommons.org/licenses/by-sa/3.0/">Creative Commons Attribution Share-Alike License v3.0</a></strong> or any later version<span title="#">.</span>
								</p>
								<ul>
									<li><a href="http://www.mozilla.com/en-US/privacy-policy.html">Privacy Policy</a></li>
									<li><a href="http://www.mozilla.com/en-US/about/legal.html">Legal Notices</a></li>
									<li><a href="#">About</a></li>
									<li><a href="http://blog.mozilla.com/addons">Blog</a></li>
									<li><a href="#">Developer Hub</a></li>
									<li><a href="#"><abbr title="Frequently Asked Questions">FAQ</abbr></a></li>
									<li><a href="https://forums.addons.mozilla.org">Forum</a></li>
								</ul>
								<p class="disclaimer">Mozilla is providing links to these applications as a courtesy, and makes no representations
								regarding the applications or any information related thereto. Any questions, complaints or claims regarding the
								applications must be directed to the appropriate software vendor.
								</p>
							</div> {# primary #}
							<div class="secondary">
								<img src="https://addons.mozilla.org/img/amo2009/developers/hub-logo-footer.png" alt="" />
							</div> {# secondary #}
						</div> {# section #}
					</div> {# footer #}
				</footer> <!-- /page-info -->
			{% endblock %}
=======
			
			<footer id="app-footer">
				<div id="footer" role="contentinfo">
					<div class="section">
						<div class="primary">
							
							<!-- <form class="languages go" method="get" action="">
								<label for="language">Other languages:</label>
								<select id="language" name="lang" dir="ltr">
								{# for code, name in LANGUAGES|dictsort -#}
									<option value="" >Lorem</option>
								{#- endfor #}
								</select>
								<button type="submit">Go</button>
							</form> -->
							
							<p>
							Except where otherwise <a href="http://www.mozilla.com/en-US/about/legal.html#site">noted</a>, content on this site is licensed under the
							<strong><a href="http://creativecommons.org/licenses/by-sa/3.0/">Creative Commons Attribution Share-Alike License v3.0</a></strong> or any later version<span title="#">.</span>
							</p>
							<ul>
								<li><a href="http://www.mozilla.com/en-US/privacy-policy.html">Privacy Policy</a></li>
								<li><a href="http://www.mozilla.com/en-US/about/legal.html">Legal Notices</a></li>
								<!-- <li><a href="#">About</a></li> -->
								<li><a href="http://mozillalabs.com/jetpack">Blog</a></li>
								<li><a href="https://addons.mozilla.org/en-US/developers">Developer Hub</a></li>
								<!-- <li><a href="#"><abbr title="Frequently Asked Questions">FAQ</abbr></a></li> -->
								<li><a href="http://groups.google.com/group/mozilla-labs-jetpack/topics">Forum</a></li>
							</ul>
							<p class="disclaimer">Mozilla is providing links to these applications as a courtesy, and makes no representations
							regarding the applications or any information related thereto. Any questions, complaints or claims regarding the
							applications must be directed to the appropriate software vendor.
							</p>
						</div> {# primary #}
						<div class="secondary">
							<img src="https://addons.mozilla.org/img/amo2009/developers/hub-logo-footer.png" alt="" />
						</div> {# secondary #}
					</div> {# section #}
				</div> {# footer #}
			</footer> <!-- /page-info -->
		
>>>>>>> 8ac1c870
		</div> <!-- /wrapper -->
		
		{% if not settings.DEBUG %}
			<script type="text/javascript">
				var gaJsHost = (("https:" == document.location.protocol) ? "https://ssl." : "http://www.");
				document.write(unescape("%3Cscript src='" + gaJsHost + "google-analytics.com/ga.js' type='text/javascript'%3E%3C/script%3E"));
			</script>
			<script type="text/javascript">
				try {
					var pageTracker = _gat._getTracker("UA-366077-15");
					pageTracker._trackPageview();
				} 
				catch(err) {}
			</script>
		{% endif %}
	</body><!-- /{{ body_id }} -->
</html><|MERGE_RESOLUTION|>--- conflicted
+++ resolved
@@ -77,14 +77,13 @@
 					{% block app_content %}{% endblock %}
 				</section> <!-- /app-content -->
 			</div> <!-- /app-body -->
-<<<<<<< HEAD
 			{% block footer %}
 				<footer id="app-footer">
 					<div id="footer" role="contentinfo">
 						<div class="section">
 							<div class="primary">
 								
-								<form class="languages go" method="get" action="">
+								<!-- <form class="languages go" method="get" action="">
 									<label for="language">Other languages:</label>
 									<select id="language" name="lang" dir="ltr">
 									{# for code, name in LANGUAGES|dictsort -#}
@@ -92,20 +91,22 @@
 									{#- endfor #}
 									</select>
 									<button type="submit">Go</button>
-								</form>
+								</form> -->
 								
 								<p>
-								Except where otherwise <a href="http://www.mozilla.com/en-US/about/legal.html#site">noted</a>, content on this site is licensed under the
-								<strong><a href="http://creativecommons.org/licenses/by-sa/3.0/">Creative Commons Attribution Share-Alike License v3.0</a></strong> or any later version<span title="#">.</span>
+									Except where otherwise <a href="http://www.mozilla.com/en-US/about/legal.html#site">noted</a>, 
+									content on this site is licensed under the
+									<strong><a href="http://creativecommons.org/licenses/by-sa/3.0/">Creative Commons Attribution Share-Alike License v3.0</a></strong> 
+									or any later version<span title="#">.</span>
 								</p>
 								<ul>
 									<li><a href="http://www.mozilla.com/en-US/privacy-policy.html">Privacy Policy</a></li>
 									<li><a href="http://www.mozilla.com/en-US/about/legal.html">Legal Notices</a></li>
-									<li><a href="#">About</a></li>
-									<li><a href="http://blog.mozilla.com/addons">Blog</a></li>
-									<li><a href="#">Developer Hub</a></li>
-									<li><a href="#"><abbr title="Frequently Asked Questions">FAQ</abbr></a></li>
-									<li><a href="https://forums.addons.mozilla.org">Forum</a></li>
+									<!-- <li><a href="#">About</a></li> -->
+									<li><a href="http://mozillalabs.com/jetpack">Blog</a></li>
+									<li><a href="https://addons.mozilla.org/en-US/developers">Developer Hub</a></li>
+									<!-- <li><a href="#"><abbr title="Frequently Asked Questions">FAQ</abbr></a></li> -->
+									<li><a href="http://groups.google.com/group/mozilla-labs-jetpack/topics">Forum</a></li>
 								</ul>
 								<p class="disclaimer">Mozilla is providing links to these applications as a courtesy, and makes no representations
 								regarding the applications or any information related thereto. Any questions, complaints or claims regarding the
@@ -119,49 +120,8 @@
 					</div> {# footer #}
 				</footer> <!-- /page-info -->
 			{% endblock %}
-=======
 			
-			<footer id="app-footer">
-				<div id="footer" role="contentinfo">
-					<div class="section">
-						<div class="primary">
-							
-							<!-- <form class="languages go" method="get" action="">
-								<label for="language">Other languages:</label>
-								<select id="language" name="lang" dir="ltr">
-								{# for code, name in LANGUAGES|dictsort -#}
-									<option value="" >Lorem</option>
-								{#- endfor #}
-								</select>
-								<button type="submit">Go</button>
-							</form> -->
-							
-							<p>
-							Except where otherwise <a href="http://www.mozilla.com/en-US/about/legal.html#site">noted</a>, content on this site is licensed under the
-							<strong><a href="http://creativecommons.org/licenses/by-sa/3.0/">Creative Commons Attribution Share-Alike License v3.0</a></strong> or any later version<span title="#">.</span>
-							</p>
-							<ul>
-								<li><a href="http://www.mozilla.com/en-US/privacy-policy.html">Privacy Policy</a></li>
-								<li><a href="http://www.mozilla.com/en-US/about/legal.html">Legal Notices</a></li>
-								<!-- <li><a href="#">About</a></li> -->
-								<li><a href="http://mozillalabs.com/jetpack">Blog</a></li>
-								<li><a href="https://addons.mozilla.org/en-US/developers">Developer Hub</a></li>
-								<!-- <li><a href="#"><abbr title="Frequently Asked Questions">FAQ</abbr></a></li> -->
-								<li><a href="http://groups.google.com/group/mozilla-labs-jetpack/topics">Forum</a></li>
-							</ul>
-							<p class="disclaimer">Mozilla is providing links to these applications as a courtesy, and makes no representations
-							regarding the applications or any information related thereto. Any questions, complaints or claims regarding the
-							applications must be directed to the appropriate software vendor.
-							</p>
-						</div> {# primary #}
-						<div class="secondary">
-							<img src="https://addons.mozilla.org/img/amo2009/developers/hub-logo-footer.png" alt="" />
-						</div> {# secondary #}
-					</div> {# section #}
-				</div> {# footer #}
-			</footer> <!-- /page-info -->
 		
->>>>>>> 8ac1c870
 		</div> <!-- /wrapper -->
 		
 		{% if not settings.DEBUG %}
