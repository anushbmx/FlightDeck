--- conflicted
+++ resolved
@@ -250,11 +250,7 @@
 	attachment_found = False
 
 	for att in attachments:
-<<<<<<< HEAD
-		if "%s%s" % (att.filename, att.ext) == filename:
-=======
 		if att.get_filename() == filename:
->>>>>>> 4ac0e3ac
 			attachment = att
 			attachment_found = True
 
