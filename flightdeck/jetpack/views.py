--- conflicted
+++ resolved
@@ -1,5 +1,6 @@
 import os
 import sys
+import shutil
 import subprocess
 from random import choice
 
@@ -497,22 +498,30 @@
 		return HttpResponseServerError
 
 	out = process.communicate()
-<<<<<<< HEAD
 	if out[1] and not settings.DEBUG:
 		removeXPI(r, hash)
-=======
-
-	xpi_url = reverse('jp_get_xpi', args=[hash, slug])
->>>>>>> c673767b
 
 	# return XPI url and cfx command stdout and stderr
-	return render_to_response('json/xpi_created.json', {'xpi_url':xpi_url, 'out': out},
-				context_instance=RequestContext(r),
-				mimetype='application/json')
+ 	return render_to_response('json/xpi_created.json', {
+ 					'xpi_url': reverse('jp_get_xpi', args=[hash, slug]), 
+ 					'out': out,
+ 					'rm_url': reverse('jp_rm_xpi', args=[hash])
+ 				},
+				context_instance=RequestContext(r),
+				mimetype='application/json')
+
 			
 
 def getXPI(r, hash, slug):
 	"""
 	return XPI file
 	"""
-	return serve(r, '%s.xpi' % slug, '/tmp/%s' % hash, show_indexes=False)+	return serve(r, '%s.xpi' % slug, '/tmp/%s' % hash, show_indexes=False)
+
+
+def removeXPI(r, hash):
+	"""
+	Remove temporary XPI
+	"""
+	shutil.rmtree('/tmp/%s' % hash)
+	return HttpResponse('{"status":"ok"}')