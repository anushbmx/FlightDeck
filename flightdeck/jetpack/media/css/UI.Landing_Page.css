#app-body {
	margin: 0;
<<<<<<< HEAD
}

#app-content {
	margin: 0;
=======
>>>>>>> 75255ea2
}

#app-content {
	margin: 0;
}

.medium {
	font-size: 1.5em;
}

#download-sdk {
	width: 241px;
	height: 31px;
	display: block;
	background: url(../img/UI_Buttons/button-download-sdk.png);
	margin-bottom: 20px;
	text-indent: -9000em;
}

#features-wrapper {
	border-bottom: solid 1px #D0D5DB;
	background: -moz-linear-gradient(270deg, #FFFFFE, #F3F5F7);
	overflow: hidden;
	height: 100%;
}

.UI_Features {
	padding: 0;
	margin: 0 0 10px 0;
	position: relative;
	font-family: Helvetica, Arial, Tahoma, sans-serif;
	
}

	.UI_Features h3 {
<<<<<<< HEAD
		font-size: 2.5em;
=======
		font-size: 2.2em;
>>>>>>> 75255ea2
		display: block;
		color: #478CDE;
		text-shadow: 0 1px 0 #fff;
		line-height: .9em;
	}
	
	.UI_Features p {
		margin: 10px 0 0;
		font-size: 1.08em;
		line-height: 1.6em;
		text-shadow: 0 1px 0 #fff;
		color: #666666;
	}
	
		.UI_Features p a {
			color: #478CDE;
		}
	
	.UI_Features .UI_Cont {
		float: left;
		width: 80%;
		position: relative;
	}
	
		.UI_Features .UI_Cont li {
			padding: 20px;
			position: absolute;
			top: 0;
			left: 0;
	        display: none;
		}
		
		.UI_Features .UI_Cont li.active {
	        display: block;
		}
	
	.UI_Features .UI_Tabs {
		width: 170px;
		border-right: solid 1px #D0D5DB;
		-moz-box-shadow: 1px 0 0 #fff;
		height: 200px;
		float: left;
	}
	
		.UI_Features .UI_Tabs li {
			border-bottom: solid 1px #D0D5DB;
			-moz-box-shadow: 0 1px 0 #fff;
		}
		
		.UI_Features .UI_Tabs li:last-child {
			border-bottom: none;
			-moz-box-shadow: none;
		}
		
			.UI_Features .UI_Tabs li a {
				display: block;
				height: 57px;
				text-indent: 47px;
				line-height: 4.4em;
				color: #666;
				text-shadow: 0 1px 0 #fff;
				background: url(../img/UI_LandingPage/f-arr-normal.png) 15px 50% no-repeat;
			}
			
		.UI_Features .UI_Tabs li.selected {
			background: -moz-linear-gradient(270deg, #59A1F2, #1C5AAB);
		}
		
			.UI_Features .UI_Tabs li.selected a {
				color: #fff;
				text-shadow: 0 1px 0 #011E4F;
				background: url(../img/UI_LandingPage/f-arr-active.png) 15px 50% no-repeat;
			}
	
/*
 ========================================================================= */
.UI_Feature .UI_Actions {
}

	.UI_Feature .UI_Actions li {
	}

		.UI_Feature .UI_Actions li a {
			background: -moz-linear-gradient(270deg, #FBFBFB, #E6E8EB);
			-moz-box-shadow: 0 -1px 0 #fff;
		}
		
/*
 ========================================================================= */
#libs-and-extensions {
<<<<<<< HEAD
	margin: 0 15px;
=======
	margin: 25px 15px 0;
>>>>>>> 75255ea2
}

	.UI_LE_Col {
		width: 48.8%;
		float: left;
		margin-bottom: 30px;
	}
	
	.UI_LE_Col.libraries {
		float: right;
	}
	
		.UI_LE_Col .UI_Item {
			min-width: 170px;
			padding-right: 0;
		}
		
			.UI_LE_Col .UI_Item h3 {
				font-size: .95em;
			}
			
			.UI_LE_Col .UI_Item h4 {
				font-size: .65em;
			}
	
			.UI_LE_Col .UI_Actions {
				font-size: .9em;
				width: 193px;
			}
		
				.UI_LE_Col .UI_Actions a {
					padding: 3px 6px;
				}
			
				.UI_LE_Col .UI_Actions li.UI_Pick_Version .UI_Versions {
					position: absolute;
					top: 22px;
				}
				
/*
 ========================================================================= */
#install-jetpack {
	background: -moz-linear-gradient(270deg, #8CC472, #5E9045);
	padding: 2px 1px 1px;
	-moz-border-radius: 6px;
	margin-top: 45px;
}

	#install-jetpack li {
		background: -moz-linear-gradient(270deg, #C5F3AE, #96CE79);
		-moz-border-radius: 5px;
		-moz-box-shadow: 0 -1px 0 rgba(255, 255, 255, 0.9);
		overflow: hidden;
	}

		#install-jetpack li a {
			display: block;
			padding: 11px 12px 11px 52px;
			background: url(../img/UI_Landing_Page/install-jetpack-icon.png) 0 50% no-repeat;
			color: #136B00;
			text-shadow: 0 1px 0  rgba(255, 255, 255, 0.7);
			font-weight: bold;
		}
	<|MERGE_RESOLUTION|>--- conflicted
+++ resolved
@@ -1,12 +1,5 @@
 #app-body {
 	margin: 0;
-<<<<<<< HEAD
-}
-
-#app-content {
-	margin: 0;
-=======
->>>>>>> 75255ea2
 }
 
 #app-content {
@@ -42,11 +35,7 @@
 }
 
 	.UI_Features h3 {
-<<<<<<< HEAD
-		font-size: 2.5em;
-=======
 		font-size: 2.2em;
->>>>>>> 75255ea2
 		display: block;
 		color: #478CDE;
 		text-shadow: 0 1px 0 #fff;
@@ -55,7 +44,7 @@
 	
 	.UI_Features p {
 		margin: 10px 0 0;
-		font-size: 1.08em;
+		font-size: 1em;
 		line-height: 1.6em;
 		text-shadow: 0 1px 0 #fff;
 		color: #666666;
@@ -137,11 +126,7 @@
 /*
  ========================================================================= */
 #libs-and-extensions {
-<<<<<<< HEAD
-	margin: 0 15px;
-=======
 	margin: 25px 15px 0;
->>>>>>> 75255ea2
 }
 
 	.UI_LE_Col {
