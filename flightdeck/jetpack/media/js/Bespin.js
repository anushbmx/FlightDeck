--- conflicted
+++ resolved
@@ -1,24 +1,3 @@
-/*
- * Inspired from http://github.com/jeresig/sizzle/commit/7631f9c3f85e5fa72ac51532399cb593c2cdc71f
- * and this http://github.com/jeresig/sizzle/commit/5716360040a440041da19823964f96d025ca734b
- * and then http://dev.jquery.com/ticket/4512
- */
-
-Element.implement({
-
-	isHidden: function(){
-		var w = this.offsetWidth, h = this.offsetHeight,
-		force = (this.tagName.toLowerCase() === 'tr');
-		return (w===0 && h===0 && !force) ? true : (w!==0 && h!==0 && !force) ? false : this.getStyle('display') === 'none';
-	},
-
-	isVisible: function(){
-		return !this.isHidden();
-	}
-
-});
-
-
 /*
  * Bespin wrapper
  */
@@ -29,32 +8,6 @@
 	},
 	initialize: function(options) {
 		this.previous(options);
-<<<<<<< HEAD
-		if (this.options.version < 0.6) {
-			this.embed = tiki.require("bespin:embed");
-		} else {
-			this.embed = tiki.require("Embedded");
-		}	
-		this.textarea = this.element;
-		this.element = new Element('div',{
-			'text': this.element.get('text'),
-			'id': this.element.get('id'),
-			'class': 'bespin' 
-		});
-		this.textarea.set('id',this.textarea.get('id')+'_textarea')
-		this.element.inject(this.textarea, 'after');
-		if (this.textarea.isHidden()) {
-			this.element.hide();
-		}
-		this.textarea.hide();
-
-		this.embed.useBespin(this.element);
-		this.element.addClass("bespin");
-	},
-	getContent: function() {
-		this.textarea.set('text', this.element.value);
-		return this.element.value;
-=======
 	},
 	initEditor: function() {
 		console.log('FD: instantiating ',this.options.element)
@@ -110,6 +63,5 @@
 			content.show();
 		});
 		return this;
->>>>>>> b1fd6e41
 	}
 });