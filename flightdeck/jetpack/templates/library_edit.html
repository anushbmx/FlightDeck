--- conflicted
+++ resolved
@@ -11,21 +11,13 @@
 				<span class="UI_OC"></span>
 				<span class="UI_Sidebar_Toggler_Icon"></span>
 			</a></h3>
-<<<<<<< HEAD
-			<div class="UI_Sidebar_ItemCont UI_File_Listing" id='Modules_list'>
-				{% for module in modules %}
-					{% include "_sidebar_revision_module.html" %}
-				{% endfor %}
-				{% include "_sidebar_revision_add_module.html" %}
-=======
 			<div class="UI_Sidebar_ItemCont">
 				<ul id="Modules_list" class="UI_File_Listing">
 					{% for module in modules %}
 						{% include "_sidebar_revision_module.html" %}
 					{% endfor %}
 				</ul>
-				{% include "_edit_add_module.html" %}
->>>>>>> cfacf1fe
+				{% include "_sidebar_revision_add_module.html" %}
 			</div>
 		{% endwith %}
 	</section>
