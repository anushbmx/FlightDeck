--- conflicted
+++ resolved
@@ -88,8 +88,7 @@
 			<div class="UI_Field_Cont">
 				<label for="version_name">Version Name</label>
 				<input type="text" id="version_name" name="version_name" value="{{ version.name|default:"0.0" }}" /> {% if version %}.{{ version.counter }}{% endif %}
-<<<<<<< HEAD
-			
+
 				{% if version %}
 					<p class="UI_Sidebar_SwitchTo">
 						Switch to: 
@@ -101,36 +100,13 @@
 
 				<p class="UI_Sidebar_Creator">Origin by: <a title="{{ jetpack.creator }}" href="{% url person_public_profile jetpack.creator.username %}">{{ jetpack.creator }}</a></p>
 
-				{% ifequal jetpack.creator.username version.author.username %}
+				{% if version %}{% ifequal jetpack.creator.username version.author.username %}
 				{% else %}
-					{% if version %}
 						<p class="UI_Sidebar_Author">{{ version.fullname }} by: 
 							<a title="{{ version.author }}" href="{% url person_public_profile version.author.username %}">{{ version.author }}</a>
 						</p>
-					{% endif %}
-				{% endifequal %}
+				{% endifequal %}{% endif %}
 			</div>
-=======
-			</div>
-
-			{% if version %}
-				<p class="UI_Sidebar_SwitchTo">
-					Switch to: 
-					{% if jetpack_page %}<a title="Version {{ version.fullname }}" href="{{ version.get_absolute_url }}">Version {{ version.fullname }}</a>
-					{% else %}<a title="Jetpack base" href="{{ jetpack.get_absolute_url }}">Jetpack base</a>
-					{% endif %}
-				</p>
-			{% endif %}
-
-			<p class="UI_Sidebar_Creator">Origin by: <a title="{{ jetpack.creator }}" href="{% url person_public_profile jetpack.creator.username %}">{{ jetpack.creator }}</a></p>
-
-			{% if version %}{% ifequal jetpack.creator.username version.author.username %}
-			{% else %}
-					<p class="UI_Sidebar_Author">{{ version.fullname }} by: 
-						<a title="{{ version.author }}" href="{% url person_public_profile version.author.username %}">{{ version.author }}</a>
-					</p>
-			{% endifequal %}{% endif %}
->>>>>>> b7237ec6
 		</div>
 	</section>
 
