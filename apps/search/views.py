--- conflicted
+++ resolved
@@ -51,37 +51,6 @@
 
     if query.get('activity'):
         filters['activity__gte'] = activity_map.get(str(query['activity']), 0)
-<<<<<<< HEAD
-  
-    results = {}
-    facets = {}
-   
-    copies_facet = {'terms': {'field': 'copies_count'}}
-    times_depended_facet = {'terms': {'field': 'times_depended'}}
-    facets_ = {'copies': copies_facet, 'times_depended': times_depended_facet}
-    if type_:
-        filters['type'] = type_        
-        qs = package_search(q, **filters).order_by(sort).facet(**facets_)
-        try:
-            results['pager'] = Paginator(qs, per_page=limit).page(page)
-        except EmptyPage:
-            results['pager'] = Paginator(qs, per_page=limit).page(1)
-        facets = _facets(results['pager'].object_list.facets)
-        facets['everyone_total'] = len(qs)
-        template = 'results.html'
-    else:
-        # combined view
-        results['addons'] = package_search(q, type='a', **filters).order_by(sort).facet(
-                **facets_)[:5]
-        results['libraries'] = package_search(q, type='l', **filters).order_by(sort).facet(
-                **facets_)[:5]
-        facets = _facets(results['addons'].facets)
-        facets['everyone_total'] = facets['combined_total']
-        template = 'aggregate.html'
-
-
-
-=======
          
     copies_facet = {'terms': {'field': 'copies_count'}}
     times_depended_facet = {'terms': {'field': 'times_depended'}}
@@ -132,7 +101,6 @@
     template, results, facets = retry_on_timeout(execute_search,
                                     [type_,q,limit,page,filters,facets_] , 2)
     
->>>>>>> 07ecd1b5
     ctx = {
         'q': q,
         'page': 'search',
@@ -143,14 +111,7 @@
     
     ctx.update(results)
     ctx.update(facets)
-<<<<<<< HEAD
-
-    for p in results['addons']:
-        log.debug(p.__dict__)
-
-=======
     
->>>>>>> 07ecd1b5
     if request.is_ajax():
         template = 'ajax/' + template
     return _render(request, template, ctx)
