import commonware.log
from django.core.paginator import Paginator, EmptyPage
from django.core.urlresolvers import reverse
from django.shortcuts import render_to_response, redirect
from django.template import RequestContext

from jetpack.models import Package
from .helpers import package_search
from .forms import SearchForm

log = commonware.log.getLogger('f.search')


def search(request):
    form = SearchForm(request.GET)
    form.is_valid()
    query = form.cleaned_data
    q = query.get('q')
    type_ = query.get('type') or None
    types = {'a': 'addon', 'l': 'library'}
    page = query.get('page') or 1
    limit = 20


    filters = {}
    filters['user'] = request.user

    author = query.get('author')
    if author:
        filters['author'] = author.id

    if query.get('copies'):
        filters['copies_count__gte'] = query['copies']
    else:
        query['copies'] = 0

    if query.get('used') and type_ != 'a':
        # Add-ons can't be depended upon, so this query would filter out
        # every single Add-on
        filters['times_depended__gte'] = query['used']
    else:
        query['used'] = 0


    results = {}
    facets = {}

    copies_facet = {'terms': {'field': 'copies_count'}}
    times_depended_facet = {'terms': {'field': 'times_depended'}}
    facets_ = {'copies': copies_facet, 'times_depended': times_depended_facet}
    if type_:
        filters['type'] = type_
<<<<<<< HEAD
        qs = package_search(q, **filters).facet(copies={'terms':
            {'field':'copies_count'}})
=======
        qs = package_search(q, **filters).facet(**facets_)
>>>>>>> f8ca52bc
        try:
            results['pager'] = Paginator(qs, per_page=limit).page(page)
        except EmptyPage:
            results['pager'] = Paginator(qs, per_page=limit).page(1)
        facets = _facets(results['pager'].object_list.facets)
        facets['everyone_total'] = len(qs)
        template = 'results.html'
    else:
        # combined view
        results['addons'] = package_search(q, type='a', **filters).facet(
                **facets_)[:5]
        results['libraries'] = package_search(q, type='l', **filters).facet(
                **facets_)[:5]
        facets = _facets(results['addons'].facets)
        facets['everyone_total'] = facets['combined_total']
        template = 'aggregate.html'



    ctx = {
        'q': q,
        'page': 'search',
        'form': form,
        'query': query,
        'type': types.get(type_, None)
    }
    ctx.update(results)
    ctx.update(facets)

    if request.is_ajax():
        template = 'ajax/' + template
    return _render(request, template, ctx)


def rss_redirect(request, type_):
    from base.helpers import urlparams
    form = SearchForm(request.GET)
    form.is_valid()

    query = dict(form.cleaned_data)
    if type_ != 'combined':
        query['type'] = type_[0]

    return redirect(urlparams(reverse('search.rss'), **query), permanent=True)


def _render(request, template, data={}):
    return render_to_response(template, data, RequestContext(request))


def _facets(facets):
    type_totals = dict((t['term'], t['count']) for t in facets['types'])
    my_total = 0
    if 'author' in facets and len(facets['author']):
        my_total = facets['author'][0]['count']

    max_copies = 0
    if 'copies' in facets:
        copies_steps = [t['term'] for t in facets['copies']]
        if copies_steps:
            copies_steps.sort()
            max_ = copies_steps.pop()
            max_copies = max(max_copies, max_)
<<<<<<< HEAD
=======

    max_times_depended = 0
    if 'times_depended' in facets:
        depended_steps = [t['term'] for t in facets['times_depended']]
        if depended_steps:
            depended_steps.sort()
            max_ = depended_steps.pop()
            max_times_depended = max(max_times_depended, max_)
>>>>>>> f8ca52bc

    return {
        'addon_total': type_totals.get('a', 0),
        'library_total': type_totals.get('l', 0),
        'my_total': my_total,
        'combined_total': type_totals.get('a', 0) + type_totals.get('l', 0),
        'max_copies': max_copies,
        'max_times_depended': max_times_depended
    }<|MERGE_RESOLUTION|>--- conflicted
+++ resolved
@@ -50,12 +50,7 @@
     facets_ = {'copies': copies_facet, 'times_depended': times_depended_facet}
     if type_:
         filters['type'] = type_
-<<<<<<< HEAD
-        qs = package_search(q, **filters).facet(copies={'terms':
-            {'field':'copies_count'}})
-=======
         qs = package_search(q, **filters).facet(**facets_)
->>>>>>> f8ca52bc
         try:
             results['pager'] = Paginator(qs, per_page=limit).page(page)
         except EmptyPage:
@@ -119,8 +114,6 @@
             copies_steps.sort()
             max_ = copies_steps.pop()
             max_copies = max(max_copies, max_)
-<<<<<<< HEAD
-=======
 
     max_times_depended = 0
     if 'times_depended' in facets:
@@ -129,7 +122,6 @@
             depended_steps.sort()
             max_ = depended_steps.pop()
             max_times_depended = max(max_times_depended, max_)
->>>>>>> f8ca52bc
 
     return {
         'addon_total': type_totals.get('a', 0),
