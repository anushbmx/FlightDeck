from django import forms
from django.forms.util import ErrorDict
from django.contrib.auth.models import User

<<<<<<< HEAD
=======
from base.forms import CleanForm

>>>>>>> f8ca52bc
TYPE_CHOICES = (
    ('l', 'Libraries'),
    ('a', 'Add-ons'),
)

<<<<<<< HEAD
class SearchForm(forms.Form):
=======
class SearchForm(CleanForm):
>>>>>>> f8ca52bc
    q = forms.CharField(required=False)
    page = forms.IntegerField(required=False, initial=1)
    type = forms.ChoiceField(required=False, choices=TYPE_CHOICES)
    author = forms.ModelChoiceField(required=False, queryset=User.objects.all())
    copies = forms.IntegerField(required=False, initial=0)
<<<<<<< HEAD

    def full_clean(self):
        """
        Cleans self.data and populates self._errors and self.cleaned_data.

        Does not remove cleaned_data if there are errors.
        """
        self._errors = ErrorDict()
        if not self.is_bound: # Stop further processing.
            return

        self.cleaned_data = {}
        # If the form is permitted to be empty, and none of the form data
        # has changed from the initial data, short circuit any validation.
        if self.empty_permitted and not self.has_changed():
            return
        self._clean_fields()
        self._clean_form()
        self._post_clean()
=======
    used = forms.IntegerField(required=False, initial=0)
>>>>>>> f8ca52bc
<|MERGE_RESOLUTION|>--- conflicted
+++ resolved
@@ -2,46 +2,17 @@
 from django.forms.util import ErrorDict
 from django.contrib.auth.models import User
 
-<<<<<<< HEAD
-=======
 from base.forms import CleanForm
 
->>>>>>> f8ca52bc
 TYPE_CHOICES = (
     ('l', 'Libraries'),
     ('a', 'Add-ons'),
 )
 
-<<<<<<< HEAD
-class SearchForm(forms.Form):
-=======
 class SearchForm(CleanForm):
->>>>>>> f8ca52bc
     q = forms.CharField(required=False)
     page = forms.IntegerField(required=False, initial=1)
     type = forms.ChoiceField(required=False, choices=TYPE_CHOICES)
     author = forms.ModelChoiceField(required=False, queryset=User.objects.all())
     copies = forms.IntegerField(required=False, initial=0)
-<<<<<<< HEAD
-
-    def full_clean(self):
-        """
-        Cleans self.data and populates self._errors and self.cleaned_data.
-
-        Does not remove cleaned_data if there are errors.
-        """
-        self._errors = ErrorDict()
-        if not self.is_bound: # Stop further processing.
-            return
-
-        self.cleaned_data = {}
-        # If the form is permitted to be empty, and none of the form data
-        # has changed from the initial data, short circuit any validation.
-        if self.empty_permitted and not self.has_changed():
-            return
-        self._clean_fields()
-        self._clean_form()
-        self._post_clean()
-=======
     used = forms.IntegerField(required=False, initial=0)
->>>>>>> f8ca52bc
