--- conflicted
+++ resolved
@@ -28,15 +28,10 @@
 from utils import validator
 from utils.helpers import pathify
 
-<<<<<<< HEAD
-from jetpack.models import Package, PackageRevision, Module, Attachment, SDK
 from jetpack.package_helpers import get_package_revision, \
         create_package_from_xpi
-=======
 from jetpack.models import Package, PackageRevision, Module, Attachment, SDK, \
                            EmptyDir
-from jetpack.package_helpers import get_package_revision, create_package_from_xpi
->>>>>>> 205490ca
 from jetpack.errors import FilenameExistException
 
 log = commonware.log.getLogger('f.jetpack')
@@ -268,12 +263,7 @@
             'You are not the author of this %s' % escape(
                 revision.package.get_type_name()))
 
-<<<<<<< HEAD
-    filename = re.sub('[^a-zA-Z0-9_\-\/]+', '-',
-            r.POST.get('filename').strip())
-=======
     filename = pathify(r.POST.get('filename'))
->>>>>>> 205490ca
 
     mod = Module(
         filename=filename,
@@ -396,9 +386,9 @@
                 'Package %s.' % (r.user, id_number))
         log.warning(log_msg)
         return HttpResponseForbidden('You are not the author of this Package')
-    
+
     foldername = pathify(r.POST.get('name', ''))
-    
+
     dir = EmptyDir(name=foldername, author=r.user)
     try:
         dir.save()
@@ -411,7 +401,7 @@
                 {'revision': revision, 'folder': dir},
                 context_instance=RequestContext(r),
                 mimetype='application/json')
-    
+
 
 @require_POST
 @login_required
