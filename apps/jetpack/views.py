"""
Views for the Jetpack application
"""
import os
import time
import commonware.log

from django.contrib import messages
from django.core.urlresolvers import reverse
from django.views.static import serve
from django.shortcuts import render_to_response, get_object_or_404
from django.http import HttpResponseRedirect, HttpResponse, \
                        HttpResponseForbidden, HttpResponseServerError, \
                        HttpResponseNotAllowed, Http404
from django.template import RequestContext
from django.contrib.auth.decorators import login_required
from django.contrib.auth.models import User
from django.core.paginator import Paginator
from django.db.models import Q
from django.views.decorators.http import require_POST
from django.template.defaultfilters import slugify, escape
from django.conf import settings

from base.shortcuts import get_object_with_related_or_404
from utils import validator

from jetpack.models import Package, PackageRevision, Module, Attachment, SDK
from jetpack.package_helpers import get_package_revision
from jetpack.xpi_utils import xpi_remove
from jetpack.errors import FilenameExistException

log = commonware.log.getLogger('f.jetpack')
<<<<<<< HEAD

=======
>>>>>>> feeb331c

def package_browser(r, page_number=1, type_id=None, username=None):
    """
    Display a list of addons or libraries with pages
    Filter based on the request (type_id, username).
    """
    # calculate which template to use
    template_suffix = ''
    packages = Package.objects.active()

    author = None
    if username:
        author = User.objects.get(username=username)
        packages = packages.filter(author__username=username)
        template_suffix = '%s_user' % template_suffix
    if type_id:
        other_type = 'l' if type_id == 'a' else 'a'
        other_packages_number = len(packages.filter(type=other_type))
        packages = packages.filter(type=type_id)
        template_suffix = '%s_%s' % (template_suffix,
                                     settings.PACKAGE_PLURAL_NAMES[type_id])

    limit = r.GET.get('limit', settings.PACKAGES_PER_PAGE)

    pager = Paginator(
        packages,
        per_page=limit,
        orphans=1
    ).page(page_number)

    return render_to_response(
        'package_browser%s.html' % template_suffix, {
            'pager': pager,
            'author': author,
            'other_packages_number': other_packages_number
        },
        context_instance=RequestContext(r))


def package_view_or_edit(r, id_number, type_id, revision_number=None,
                 version_name=None, latest=False):
    """
    Edit if user is the author, otherwise view
    """
    revision = get_package_revision(id_number, type_id,
                                    revision_number, version_name, latest)
    if r.user.is_authenticated() and r.user.pk == revision.author.pk:
        return package_edit(r, revision)
    else:
        return package_view(r, revision)

@login_required
def package_edit(r, revision):
    """
    Edit package - only for the author
    """
    if r.user.pk != revision.author.pk:
        # redirecting to view mode without displaying an error
        messages.info(r,
                      "Not sufficient priviliges to edit the source. "
                      "You've been redirected to view mode.")

        return HttpResponseRedirect(
            reverse(
                "jp_%s_revision_details" % revision.package.get_type_name(),
                args=[revision.package.id_number, revision.revision_number])
        )
        #return HttpResponseForbidden('You are not the author of this Package')

    libraries = revision.dependencies.all()
    library_counter = len(libraries)
    sdk_list = None
    if revision.package.is_addon():
        library_counter += 1
        sdk_list = SDK.objects.all()

    return render_to_response(
        "%s_edit.html" % revision.package.get_type_name(), {
            'revision': revision,
            'libraries': libraries,
            'library_counter': library_counter,
            'readonly': False,
            'edit_mode': True,
            'sdk_list': sdk_list
        }, context_instance=RequestContext(r))


def package_view(r, revision):
    """
    Show package - read only
    """
    libraries = revision.dependencies.all()
    library_counter = len(libraries)
    if revision.package.is_addon():
        library_counter += 1

    return render_to_response(
        "%s_view.html" % revision.package.get_type_name(), {
            'revision': revision,
            'libraries': libraries,
            'library_counter': library_counter,
            'readonly': True
        }, context_instance=RequestContext(r))


def get_module(r, id_number, revision_number, filename):
    """
    return a JSON with all module info
    """
    try:
        revision = PackageRevision.objects.get(
                package__id_number=id_number,
                revision_number=revision_number)
        mod = revision.modules.get(filename=filename)
    except:
        log_msg = 'No such module %s' % filename
<<<<<<< HEAD
        log.debug(log_msg)
=======
        log.error(log_msg)
>>>>>>> feeb331c
        raise Http404(log_msg)
    return HttpResponse(mod.get_json())


@login_required
def package_copy(r, id_number, type_id,
                 revision_number=None, version_name=None):
    """
    Copy package - create a duplicate of the Package, set user as author
    """
    source = get_package_revision(id_number, type_id, revision_number,
                                  version_name)

    try:
        package = Package.objects.get(
            full_name=source.package.get_copied_full_name(),
            author__username=r.user.username
            )
    except Package.DoesNotExist:
        package = source.package.copy(r.user)
        source.save_new_revision(package)

        return render_to_response(
            "json/%s_copied.json" % package.get_type_name(),
            {'revision': source},
            context_instance=RequestContext(r),
            mimetype='application/json')

    return HttpResponseForbidden('You already have a %s with that name' %
                                 escape(source.package.get_type_name()))




@login_required
def package_disable(r, id_number):
    """
    Disable Package and return confirmation
    """
    package = get_object_or_404(Package, id_number=id_number)
    if r.user.pk != package.author.pk:
        log_msg = 'User %s wanted to disable not his own Package %s.' % (
            r.user, id_number)
        log.debug(log_msg)
        return HttpResponseForbidden(
            'You are not the author of this %s' % escape(
                package.get_type_name()))

    package.active = False
    package.save()

    return render_to_response("json/package_disabled.json",
                {'package': package},
                context_instance=RequestContext(r),
                mimetype='application/json')


@login_required
def package_activate(r, id_number):
    """
    Undelete Package and return confirmation
    """
    package = get_object_or_404(Package, id_number=id_number)
    if r.user.pk != package.author.pk:
        log_msg = 'User %s wanted to activate not his own Package %s.' % (
            r.user, id_number)
        log.debug(log_msg)
        return HttpResponseForbidden(
            'You are not the author of this %s' % escape(
                package.get_type_name()))

    package.active = True
    package.save()

    return render_to_response("json/package_activated.json",
                {'package': package},
                context_instance=RequestContext(r),
                mimetype='application/json')


@require_POST
@login_required
def package_add_module(r, id_number, type_id,
                       revision_number=None, version_name=None):
    """
    Add new module to the PackageRevision
    """
    revision = get_package_revision(id_number, type_id, revision_number,
                                    version_name)
    if r.user.pk != revision.author.pk:
        log_msg = ('User %s wanted to add a module to not his own Package %s.'
                   % (r.user, id_number))
        log.debug(log_msg)
        return HttpResponseForbidden(
            'You are not the author of this %s' % escape(
                revision.package.get_type_name()))

    filename = slugify(r.POST.get('filename'))

    mod = Module(
        filename=filename,
        author=r.user,
        code="""// %s.js - %s's module
// author: %s""" % (filename, revision.package.full_name, r.user.get_profile())
    )
    try:
        mod.save()
        revision.module_add(mod)
    except FilenameExistException, err:
        mod.delete()
        return HttpResponseForbidden(escape(str(err)))

    return render_to_response("json/module_added.json",
                {'revision': revision, 'module': mod},
                context_instance=RequestContext(r),
                mimetype='application/json')


@require_POST
@login_required
def package_remove_module(r, id_number, type_id, revision_number):
    """
    Remove module from PackageRevision
    """
    revision = get_package_revision(id_number, type_id, revision_number)
    if r.user.pk != revision.author.pk:
        log_msg = ('User %s wanted to remove a module from not his own '
                'Package %s.' % (r.user, id_number))
        log.debug(log_msg)
        return HttpResponseForbidden('You are not the author of this Package')

    filename = r.POST.get('filename')

    modules = revision.modules.all()

    module_found = False

    for mod in modules:
        if mod.filename == filename:
            module = mod
            module_found = True

    if not module_found:
        log_msg = 'Attempt to delete a non existing module %s from %s.' % (
            filename, id_number)
        log.debug(log_msg)
        return HttpResponseForbidden(
            'There is no such module in %s' % escape(
                revision.package.full_name))

    revision.module_remove(module)

    return render_to_response("json/module_removed.json",
                {'revision': revision, 'module': module},
                context_instance=RequestContext(r),
                mimetype='application/json')


@require_POST
@login_required
def package_switch_sdk(r, id_number, revision_number):
    " switch SDK used to create XPI - sdk_id from POST "
    revision = get_package_revision(id_number, 'a', revision_number)
    if r.user.pk != revision.author.pk:
        return HttpResponseForbidden('You are not the author of this Add-on')

    sdk_id = r.POST.get('id', None)
    sdk = SDK.objects.get(id=sdk_id)
    revision.sdk = sdk
    revision.save()

    return render_to_response("json/sdk_switched.json",
                {'revision': revision, 'sdk': sdk,
                 'sdk_lib': revision.get_sdk_revision()
                },
                context_instance=RequestContext(r),
                mimetype='application/json')


@require_POST
@login_required
def package_add_attachment(r, id_number, type_id,
                           revision_number=None, version_name=None):
    """
    Add new attachment to the PackageRevision
    """
    revision = get_package_revision(id_number, type_id, revision_number,
                                    version_name)
    if r.user.pk != revision.author.pk:
        log_msg = ('Unauthorized attempt to add attachment. user: %s, '
                   'package: %s.' % (r.user, id_number))
        log.debug(log_msg)
        return HttpResponseForbidden(
            'You are not the author of this %s' \
                % escape(revision.package.get_type_name()))

    content = r.raw_post_data
    path = r.META.get('HTTP_X_FILE_NAME', False)

    if not path:
        log_msg = 'Path not found: %s, package: %s.' % (
            path, id_number)
        log.debug(log_msg)
        return HttpResponseServerError

    filename, ext = os.path.splitext(path)
    ext = ext.split('.')[1].lower() if ext else ''

    upload_path = "%s_%s_%s.%s" % (revision.package.id_number,
                                   time.strftime("%m-%d-%H-%M-%S"),
                                   filename, ext)

    handle = open(os.path.join(settings.UPLOAD_DIR, upload_path), 'w')
    handle.write(content)
    handle.close()

    attachment = revision.attachment_create(
        author=r.user,
        filename=filename,
        ext=ext,
        path=upload_path
    )

    return render_to_response("json/attachment_added.json",
                {'revision': revision, 'attachment': attachment},
                context_instance=RequestContext(r),
                mimetype='application/json')


@require_POST
@login_required
def package_remove_attachment(r, id_number, type_id, revision_number):
    """
    Remove attachment from PackageRevision
    """
    revision = get_package_revision(id_number, type_id, revision_number)
    if r.user.pk != revision.author.pk:
        log_msg = ('Unauthorized attempt to remove attachment. user: %s, '
                   'package: %s.' % (r.user, id_number))
        log.debug(log_msg)
        return HttpResponseForbidden('You are not the author of this Package')

    filename = r.POST.get('filename', '').strip()

    attachments = revision.attachments.all()

    attachment_found = False

    for att in attachments:
        if att.get_filename() == filename:
            attachment = att
            attachment_found = True

    if not attachment_found:
        log_msg = ('Attempt to remove a non existingattachment. attachment: '
                   '%s, package: %s.' % (filename, id_number))
        log.debug(log_msg)
        return HttpResponseForbidden(
            'There is no such attachment in %s' % escape(
                revision.package.full_name))

    revision.attachment_remove(attachment)

    return render_to_response("json/attachment_removed.json",
                {'revision': revision, 'attachment': attachment},
                context_instance=RequestContext(r),
                mimetype='application/json')


def download_attachment(r, path):
    """
    Display attachment from PackageRevision
    """
    get_object_or_404(Attachment, path=path)
    response = serve(r, path, settings.UPLOAD_DIR, show_indexes=False)
    #response['Content-Type'] = 'application/octet-stream';
    return response


@require_POST
@login_required
def package_save(r, id_number, type_id, revision_number=None,
                 version_name=None):
    """
    Save package and modules
    @TODO: check how dynamic module loading affects save
    """
    revision = get_package_revision(id_number, type_id, revision_number,
                                    version_name)
    if r.user.pk != revision.author.pk:
        log_msg = ('Unauthorized attempt to save package. user: %s, package: '
                   '%s.' % (r.user, id_number))
        log.debug(log_msg)
        return HttpResponseForbidden('You are not the author of this Package')

    should_reload = False
    save_revision = False
    save_package = False
    start_version_name = revision.version_name
    start_revision_message = revision.message

    response_data = {}

    package_full_name = r.POST.get('full_name', False)
    version_name = r.POST.get('version_name', False)

    # validate package_full_name and version_name
    if package_full_name and not validator.is_valid(
        'alphanum_plus_space', package_full_name):
        return HttpResponseNotAllowed(escape(
            validator.get_validation_message('alphanum_plus_space')))

    if version_name and not validator.is_valid(
        'alphanum_plus', version_name):
        return HttpResponseNotAllowed(escape(
            validator.get_validation_message('alphanum_plus')))

    if package_full_name and package_full_name != revision.package.full_name:
        try:
            return HttpResponseForbidden(
                'You already have a %s with that name' % escape(
                    revision.package.get_type_name())
                )
        except:
            save_package = True
            should_reload = True
            revision.package.full_name = package_full_name
            revision.package.name = None

    package_description = r.POST.get('package_description', False)
    if package_description:
        save_package = True
        revision.package.description = package_description
        response_data['package_description'] = package_description

    modules = []
    for mod in revision.modules.all():
        if r.POST.get(mod.filename, False):
            code = r.POST[mod.filename]
            if mod.code != code:
                mod.code = code
                modules.append(mod)

    if modules:
        revision.modules_update(modules)
        save_revision = False

    if save_revision:
        revision.save()

    revision_message = r.POST.get('revision_message', False)
    if revision_message and revision_message != start_revision_message:
        revision.message = revision_message
        # save revision message without changeing the revision
        super(PackageRevision, revision).save()
        response_data['revision_message'] = revision_message

    if version_name and version_name != start_version_name \
        and version_name != revision.package.version_name:
        save_package = False
        try:
            revision.set_version(version_name)
        except Exception, err:
            return HttpResponseForbidden(escape(err.__str__()))

    if save_package:
        revision.package.save()

    response_data['version_name'] = revision.version_name \
            if revision.version_name else ""

    if should_reload:
        response_data['reload'] = "yes"

    return render_to_response("package_saved.json", locals(),
                context_instance=RequestContext(r),
                mimetype='application/json')


@login_required
def package_create(r, type_id):
    """
    Create new Package (Add-on or Library)
    Usually no full_name used
    """

    full_name = r.POST.get("full_name", False)
    description = r.POST.get("description", "")

    if full_name:
        packages = Package.objects.filter(
            author__username=r.user.username, full_name=full_name,
            type=type_id)
        if len(packages.all()) > 0:
            return HttpResponseForbidden(
                "You already have a %s with that name" % escape(
                    settings.PACKAGE_SINGULAR_NAMES[type_id]))
    else:
        description = ""

    item = Package(
        author=r.user,
        full_name=full_name,
        description=description,
        type=type_id
        )
    item.save()

    return HttpResponseRedirect(reverse(
        'jp_%s_latest' % item.get_type_name(), args=[item.id_number]))


@login_required
def library_autocomplete(r):
    """
    'Live' search by name
    """
    try:
        query = r.GET.get('q')
        limit = r.GET.get('limit', settings.LIBRARY_AUTOCOMPLETE_LIMIT)
        found = Package.objects.libraries().exclude(
            name='jetpack-core').filter(
                Q(name__icontains=query) | Q(full_name__icontains=query)
            )[:limit]
    except:
        found = []


    return render_to_response('json/library_autocomplete.json',
                {'libraries': found},
                context_instance=RequestContext(r),
                mimetype='application/json')


@require_POST
@login_required
def package_assign_library(r, id_number, type_id,
                           revision_number=None, version_name=None):
    " assign library to the package "
    revision = get_package_revision(id_number, type_id, revision_number,
                                    version_name)
    if r.user.pk != revision.author.pk:
        log_msg = ('Unauthorized attempt to assign library. user: %s, '
                   'package: %s.' % (r.user, id_number))
        log.debug(log_msg)
        return HttpResponseForbidden('You are not the author of this Package')

    library = get_object_or_404(
        Package, type='l', id_number=r.POST['id_number'])
    if r.POST.get('use_latest_version', False):
        lib_revision = library.version
    else:
        lib_revision = library.latest

    try:
        revision.dependency_add(lib_revision)
    except Exception, err:
        return HttpResponseForbidden(escape(err.__str__()))

    lib_revision_url = lib_revision.get_absolute_url() \
        if r.user.pk == lib_revision.pk \
        else lib_revision.get_absolute_url()

    return render_to_response('json/library_assigned.json', {
        'revision': revision,
        'library': library,
        'lib_revision': lib_revision,
        'lib_revision_url': lib_revision_url,
    }, context_instance=RequestContext(r), mimetype='application/json')


@require_POST
@login_required
def package_remove_library(r, id_number, type_id, revision_number):
    " remove dependency from the library provided via POST "
    revision = get_package_revision(id_number, type_id, revision_number)
    if r.user.pk != revision.author.pk:
        log_msg = ('Unauthorized attempt to remove a library. user: %s, '
                   'package: %s.' % (r.user, id_number))
        log.debug(log_msg)
        return HttpResponseForbidden(
            'You are not the author of this %s' % escape(
                revision.package.get_type_name()))

    lib_id_number = r.POST.get('id_number')
    library = get_object_or_404(Package, id_number=lib_id_number)

    try:
        revision.dependency_remove_by_id_number(lib_id_number)
    except Exception, err:
        return HttpResponseForbidden(escape(err.__unicode__()))

    return render_to_response('json/dependency_removed.json',
                {'revision': revision, 'library': library},
                context_instance=RequestContext(r),
                mimetype='application/json')


def get_revisions_list(id_number):
    " provide a list of the Package's revsisions "
    return PackageRevision.objects.filter(package__id_number=id_number)


def get_revisions_list_html(r, id_number):
    " returns revision list to be displayed in the modal window "
    package = get_object_with_related_or_404(Package, id_number=id_number)
    revisions = get_revisions_list(id_number)
    return render_to_response(
        '_package_revisions_list.html', {
            'package': package,
            'revisions': revisions
        },
        context_instance=RequestContext(r))


# ---------------------------- XPI ---------------------------------


def package_test_xpi(r, id_number, revision_number=None):
    """
    Test XPI from data saved in the database
    """
    revision = get_object_with_related_or_404(PackageRevision,
                        package__id_number=id_number, package__type='a',
                        revision_number=revision_number)

    # support temporary data
    if r.POST.get('live_data_testing', False):
        modules = []
        for mod in revision.modules.all():
            if r.POST.get(mod.filename, False):
                code = r.POST.get(mod.filename, '')
                if mod.code != code:
                    mod.code = code
                    modules.append(mod)
        (stdout, stderr) = revision.build_xpi_test(modules)

    else:
        # XXX: added test as build_xpi doesn't return
        (stdout, stderr) = revision.build_xpi_test()

    if stderr and not settings.DEBUG:
        # XXX: this should also log the error in file
        xpi_remove(revision.get_sdk_dir())

    # return XPI url and cfx command stdout and stderr
    return render_to_response('json/test_xpi_created.json', {
        'stdout': stdout,
        'stderr': stderr,
        'test_xpi_url': reverse('jp_test_xpi', args=[
            revision.get_sdk_name(),
            revision.package.get_unique_package_name(),
            revision.package.name
        ]),
        'download_xpi_url': reverse('jp_download_xpi', args=[
            revision.get_sdk_name(),
            revision.package.get_unique_package_name(),
            revision.package.name
        ]),
        'rm_xpi_url': reverse('jp_rm_xpi', args=[revision.get_sdk_name()]),
        'addon_name': '"%s (%s)"' % (
            revision.package.full_name, revision.get_version_name())
    }, context_instance=RequestContext(r))
    #    mimetype='application/json')


def package_download_xpi(r, id_number, revision_number=None):
    """
    Download XPI.  This package is built asynchronously and we assume it works.
    and let ``download_xpi`` handle the case where the file is not ready.
    """
    revision = get_object_with_related_or_404(PackageRevision,
                        package__id_number=id_number, package__type='a',
                        revision_number=revision_number)

    # If this is a retry, we won't rebuild... we'll just wait.
    retry = r.GET.get('retry')
    retry_url = reverse('jp_addon_revision_xpi',
                        args=[id_number, revision_number]) + '?retry=1'

    if not retry:
        revision.build_xpi()

    return download_xpi(r,
                        revision.get_sdk_name(),
                        revision.package.get_unique_package_name(),
                        revision.package.name,
                        retry=retry,
                        retry_url=retry_url,
                       )


def test_xpi(r, sdk_name, pkg_name, filename):
    """
    return XPI file for testing
    """
    path = '%s-%s/packages/%s' % (settings.SDKDIR_PREFIX, sdk_name, pkg_name)
    _file = '%s.xpi' % filename
    mimetype = 'text/plain; charset=x-user-defined'

    try:
        xpi = open(os.path.join(path, _file), 'rb').read()
    except Exception, err:
        log.critical('Error creating Add-on: %s' % str(err))
        return HttpResponseServerError

    return HttpResponse(xpi, mimetype=mimetype)


def download_xpi(r, sdk_name, pkg_name, filename, retry=False, retry_url=None):
    """Return XPI file for testing."""
    path = '%s-%s/packages/%s' % (settings.SDKDIR_PREFIX, sdk_name, pkg_name)
    f = '%s.xpi' % filename
    # Return file if it exists?
    if os.path.isfile(os.path.join(path, f)):
        r = serve(r, f, path, show_indexes=False)
        r['Content-Type'] = 'application/octet-stream'
        r['Content-Disposition'] = 'attachment; filename="%s.xpi"' % filename
    elif retry:
        r = render_to_response('retry_download.html', dict(url=retry_url),
                               RequestContext(r))
    else:
        r = HttpResponseRedirect(retry_url)

    return r


def remove_xpi(r, sdk_name):
    " remove whole temporary SDK on request "
    # Validate sdk_name
    if not validator.is_valid('alphanum_plus', sdk_name):
        return HttpResponseForbidden("{'error': 'Wrong name'}")
    xpi_remove('%s-%s' % (settings.SDKDIR_PREFIX, sdk_name))
    return HttpResponse('{}', mimetype='application/json')<|MERGE_RESOLUTION|>--- conflicted
+++ resolved
@@ -29,11 +29,9 @@
 from jetpack.xpi_utils import xpi_remove
 from jetpack.errors import FilenameExistException
 
+
 log = commonware.log.getLogger('f.jetpack')
-<<<<<<< HEAD
-
-=======
->>>>>>> feeb331c
+
 
 def package_browser(r, page_number=1, type_id=None, username=None):
     """
@@ -150,11 +148,7 @@
         mod = revision.modules.get(filename=filename)
     except:
         log_msg = 'No such module %s' % filename
-<<<<<<< HEAD
-        log.debug(log_msg)
-=======
         log.error(log_msg)
->>>>>>> feeb331c
         raise Http404(log_msg)
     return HttpResponse(mod.get_json())
 
