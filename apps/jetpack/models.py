"""Models definition for jetpack application."""

# TODO: split module and create the models package

import os
import csv
import shutil
import zipfile
<<<<<<< HEAD
import time
=======
import commonware
>>>>>>> bda186cc

from copy import deepcopy
from time import time

from ecdsa import SigningKey, NIST256p
from cuddlefish.preflight import vk_to_jid, jid_to_programid, my_b32encode

from django.db.models.signals import pre_save, post_save
from django.db import models
from django.utils import simplejson
from django.contrib.auth.models import User
from django.core.urlresolvers import reverse
from django.template.defaultfilters import slugify
from django.conf import settings

from jetpack.managers import PackageManager
from jetpack.errors import SelfDependencyException, FilenameExistException, \
        UpdateDeniedException, SingletonCopyException, DependencyException, \
        ManifestNotValid

from xpi import xpi_utils

log = commonware.log.getLogger('f.jetpack')


PERMISSION_CHOICES = (
    (0, 'private'),
    (1, 'view'),
    (2, 'do not copy'),
    (3, 'edit')
)
TYPE_CHOICES = (
    ('l', 'Library'),
    ('a', 'Add-on')
)


class Package(models.Model):
    """
    Holds the meta data shared across all PackageRevisions
    """
    # identification
    # it can be the same as database id, but if we want to copy the database
    # some day or change to a document-oriented database it would be bad
    # to have this relied on any database model
    id_number = models.CharField(max_length=255, unique=True, blank=True)

    # name of the Package
    full_name = models.CharField(max_length=255)
    # made from the full_name
    # it is used to create Package directory for export
    name = models.CharField(max_length=255, blank=True)
    description = models.TextField(blank=True)

    # type - determining ability to specific options
    type = models.CharField(max_length=30, choices=TYPE_CHOICES)

    # author is the first person who created the Package
    author = models.ForeignKey(User, related_name='packages_originated')

    # is the Package visible for public?
    public_permission = models.IntegerField(
                                    choices=PERMISSION_CHOICES,
                                    default=1, blank=True)

    # url for the Manifest
    url = models.URLField(verify_exists=False, blank=True, default='')

    # license on which this package is released to the public
    license = models.CharField(max_length=255, blank=True, default='')

    # where to export modules
    lib_dir = models.CharField(max_length=100, blank=True, null=True)

    # this is set in the PackageRevision.set_version
    version_name = models.CharField(max_length=250, blank=True, null=True,
                                    default=settings.INITIAL_VERSION_NAME)

    # Revision which is setting the version name
    version = models.ForeignKey('PackageRevision', blank=True, null=True,
                                related_name='package_deprecated')

    # latest saved PackageRevision
    latest = models.ForeignKey('PackageRevision', blank=True, null=True,
                               related_name='package_deprecated2')

    # signing an add-on
    private_key = models.TextField(blank=True, null=True)
    public_key = models.TextField(blank=True, null=True)
    jid = models.CharField(max_length=255, blank=True, null=True)
    program_id = models.CharField(max_length=255, blank=True, null=True)

    created_at = models.DateTimeField(auto_now_add=True)
    last_update = models.DateTimeField(auto_now=True)

    # active do not show the package to others
    active = models.BooleanField(default=True, blank=True)

    class Meta:
        " Set the ordering of objects "
        ordering = ('-last_update', '-created_at')

    objects = PackageManager()

    ##################
    # Methods

    def __unicode__(self):
        return '%s v. %s by %s' % (self.full_name, self.version_name,
                                   self.author)

    def get_absolute_url(self):
        " returns the URL View Source "
        return reverse('jp_%s_details' % self.get_type_name(),
                        args=[self.id_number])

    def get_latest_url(self):
        " returns the URL to view the latest saved Revision "
        return reverse('jp_%s_latest' % self.get_type_name(),
                        args=[self.id_number])

    def get_disable_url(self):
        " returns URL to the disable package functionality "
        return reverse('jp_package_disable',
                        args=[self.id_number])

    def get_activate_url(self):
        " returns URL to activate disabled package "
        return reverse('jp_package_activate',
                        args=[self.id_number])

    def is_addon(self):
        " returns Boolean: True if this package an Add-on "
        return self.type == 'a'

    def is_library(self):
        " returns Boolean: True if this package a Library "
        return self.type == 'l'

    def is_core(self):
        """
        returns Boolean: True if this is a SDK Core Library
        Used to block copying the package
        """
        return str(self.id_number) == str(settings.MINIMUM_PACKAGE_ID)

    def is_singleton(self):
        """
        Blocks copying the package
        """
        # Core lib is a singleton
        return self.is_core()

    def get_type_name(self):
        " return name of the type (add-on / library) "
        return settings.PACKAGE_SINGULAR_NAMES[self.type]

    def get_lib_dir(self):
        " returns the name of the lib directory in SDK default - packages "
        return self.lib_dir or settings.JETPACK_LIB_DIR

    def get_data_dir(self):
        " returns the name of the data directory in SDK default - data "
        # it stays as method as it could be saved in instance in the future
        # TODO: YAGNI!
        return settings.JETPACK_DATA_DIR

    def get_unique_package_name(self):
        """
        returns a unique package name
        it's name (slugified full_name)
        accompanied with id as name is not unique
        """
        return "%s-%s" % (self.name, self.id_number)

    def set_full_name(self):
        """
        setting automated full name of the Package item
        add incrementing number in brackets if author already has
        a package with default name
        called from signals
        """
        if self.full_name:
            return

        def _get_full_name(full_name, username, type_id, i=0):
            """
            increment until there is no package with the full_name
            """
            new_full_name = full_name
            if i > 0:
                new_full_name = "%s (%d)" % (full_name, i)
            packages = Package.objects.filter(author__username=username,
                                              full_name=new_full_name,
                                              type=type_id)
            if packages.count() == 0:
                return new_full_name

            i = i + 1
            return _get_full_name(full_name, username, type_id, i)

        name = settings.DEFAULT_PACKAGE_FULLNAME.get(self.type,
                                                     self.author.username)
        self.full_name = _get_full_name(name, self.author.username, self.type)

    def set_name(self):
        " set's the name from full_name "
        self.name = self.make_name()

    def make_name(self):
        " wrap for slugify - this function was changed before "
        return slugify(self.full_name)

    def generate_key(self):
        """
        create keypair, program_id and jid
        """

        signingkey = SigningKey.generate(curve=NIST256p)
        sk_text = "private-jid0-%s" % my_b32encode(signingkey.to_string())
        verifyingkey = signingkey.get_verifying_key()
        vk_text = "public-jid0-%s" % my_b32encode(verifyingkey.to_string())
        self.jid = vk_to_jid(verifyingkey)
        self.program_id = jid_to_programid(self.jid)
        self.private_key = sk_text
        self.public_key = vk_text

    def make_dir(self, packages_dir):
        """
        create package directories inside packages
        return package directory name
        """
        package_dir = '%s/%s' % (packages_dir, self.get_unique_package_name())
        os.mkdir(package_dir)
        os.mkdir('%s/%s' % (package_dir, self.get_lib_dir()))
        if not os.path.isdir('%s/%s' % (package_dir, self.get_data_dir())):
            os.mkdir('%s/%s' % (package_dir, self.get_data_dir()))
        return package_dir

    def get_copied_full_name(self):
        """
        Add "Copy of" before the full name if package is copied
        """
        full_name = self.full_name
        if not full_name.startswith('Copy of'):
            full_name = "Copy of %s" % full_name
        return full_name

    def copy(self, author):
        """
        create copy of the package
        """
        if self.is_singleton():
            raise SingletonCopyException("This is a singleton")
        new_p = Package(
            full_name=self.get_copied_full_name(),
            description=self.description,
            type=self.type,
            author=author,
            public_permission=self.public_permission,
            url=self.url,
            license=self.license,
            lib_dir=self.lib_dir
        )
        new_p.save()
        return new_p

<<<<<<< HEAD
    def create_revision_from_archive(self, packed, manifest,
=======
    def create_revision_from_archive(self, packed, manifest, author,
>>>>>>> bda186cc
            new_revision=False):
        """
        Create new package revision vy reading the archive.

        Args:
<<<<<<< HEAD
            pathcked (ZipFile): archive containing Revision data
=======
            packed (ZipFile): archive containing Revision data
            manifest (dict): parsed package.json
            author (auth.User): owner of PackageRevision
            new_revision (Boolean): should new revision be created?
>>>>>>> bda186cc

        Returns:
            PackageRevision object
        """

        revision = self.latest
        if 'contributors' in manifest:
            revision.contributors = manifest['contributors']

<<<<<<< HEAD
=======
        main = manifest['main'] if 'main' in manifest else 'main'
        lib_dir = manifest['lib'] if 'lib' in manifest else 'lib'
        att_dir = 'data'

        for path in packed.namelist():
            # add Modules
            if path.startswith(lib_dir):
                module_path = path.split('%s/' % lib_dir)[1]
                if module_path and not module_path.endswith('/'):
                    module_path = os.path.splitext(module_path)[0]
                    code = packed.read(path)
                    if module_path == main:
                        main_mod = revision.modules.get(
                                filename=revision.module_main)
                        main_mod.code = code
                        revision.module_update(main_mod, save=False)
                    else:
                        revision.module_create(
                                save=False,
                                filename=module_path,
                                author=author,
                                code=code)

            # add Attachments
            if path.startswith(att_dir):
                att_path = path.split('%s/' % att_dir)[1]
                if att_path and not att_path.endswith('/'):
                    code = packed.read(path)
                    basename = os.path.basename(att_path)
                    # XXX the filename will be changed
                    upload_name = '%f-%s' % (time(), basename)
                    upload_path = os.path.join(
                            settings.UPLOAD_DIR,
                            upload_name)
                    f = open(upload_path, 'w')
                    f.write(code)
                    f.close()
                    filename, ext = os.path.splitext(att_path)
                    if ext.startswith('.'):
                        ext = ext.split('.')[1]
                    revision.attachment_create(
                            save=False,
                            filename=filename,
                            ext=ext,
                            path=upload_name,
                            author=author)

>>>>>>> bda186cc
        if new_revision:
            revision.save()
        else:
            super(PackageRevision, revision).save()

        revision.set_version(manifest['version'])
<<<<<<< HEAD

        # add Modules
        # add Attachments
=======
        return revision
>>>>>>> bda186cc


class PackageRevision(models.Model):
    """
    contains data which may be changed and rolled back
    """
    package = models.ForeignKey(Package, related_name='revisions')
    # public version name
    # this is a tag used to mark important revisions
    version_name = models.CharField(max_length=250, blank=True, null=True,
                                    default=settings.INITIAL_VERSION_NAME)
    # this makes the revision unique across the same package/user
    revision_number = models.IntegerField(blank=True, default=0)
    # commit message
    message = models.TextField(blank=True)

    # Libraries on which current package depends
    dependencies = models.ManyToManyField('self', blank=True, null=True,
                                            symmetrical=False)

    # from which revision this mutation was originated
    origin = models.ForeignKey('PackageRevision', related_name='mutations',
                                blank=True, null=True)

    # person who owns this revision
    author = models.ForeignKey(User, related_name='package_revisions')

    created_at = models.DateTimeField(auto_now_add=True)

    contributors = models.CharField(max_length=255, blank=True, default='')

    # main for the Manifest
    module_main = models.CharField(max_length=100, blank=True, default='main')

    # SDK which should be used to create the XPI
    sdk = models.ForeignKey('SDK', blank=True, null=True)

    class Meta:
        " PackageRevision ordering and uniqueness "
        ordering = ('-revision_number',)
        unique_together = ('package', 'author', 'revision_number')

    def __unicode__(self):
        version = 'v. %s ' % self.version_name if self.version_name else ''
        return '%s - %s %sr. %d by %s' % (
                            settings.PACKAGE_SINGULAR_NAMES[self.package.type],
                            self.package.full_name, version,
                            self.revision_number, self.author.get_profile()
                            )

    def get_absolute_url(self):
        " returns URL to view the package revision "
        if self.version_name:
            if self.package.version.revision_number == self.revision_number:
                return self.package.get_absolute_url()
            return reverse(
                'jp_%s_version_details' \
                % settings.PACKAGE_SINGULAR_NAMES[self.package.type],
                args=[self.package.id_number, self.version_name])
        return reverse(
            'jp_%s_revision_details' \
            % settings.PACKAGE_SINGULAR_NAMES[self.package.type],
            args=[self.package.id_number, self.revision_number])

    def get_save_url(self):
        " returns URL to save the package revision "
        return reverse(
            'jp_%s_revision_save' % self.package.get_type_name(),
            args=[self.package.id_number, self.revision_number])

    def get_add_module_url(self):
        " returns URL to add module to the package revision "
        return reverse(
            'jp_%s_revision_add_module' % self.package.get_type_name(),
            args=[self.package.id_number, self.revision_number])

    def get_remove_module_url(self):
        " returns URL to remove module from the package revision "
        return reverse(
            'jp_%s_revision_remove_module' % self.package.get_type_name(),
            args=[self.package.id_number, self.revision_number])

    def get_add_attachment_url(self):
        " returns URL to add attachment to the package revision "
        return reverse(
            'jp_%s_revision_add_attachment' % self.package.get_type_name(),
            args=[self.package.id_number, self.revision_number])

    def get_remove_attachment_url(self):
        " returns URL to remove attachment from the package revision "
        return reverse(
            'jp_%s_revision_remove_attachment' % self.package.get_type_name(),
            args=[self.package.id_number, self.revision_number])

    def get_assign_library_url(self):
        " returns url to assign library to the package revision "
        return reverse(
            'jp_%s_revision_assign_library' % self.package.get_type_name(),
            args=[self.package.id_number, self.revision_number])

    def get_remove_library_url(self):
        " returns url to remove library from the package revision "
        return reverse(
            'jp_%s_revision_remove_library' % self.package.get_type_name(),
            args=[self.package.id_number, self.revision_number])

    def get_test_xpi_url(self):
        " returns URL to test Add-on "
        if self.package.type != 'a':
            raise Exception('XPI might be created only from an Add-on')
        return reverse(
            'jp_addon_revision_test',
            args=[self.package.id_number, self.revision_number])

    def get_download_xpi_url(self):
        " returns URL to download Add-on's XPI "
        if self.package.type != 'a':
            raise Exception('XPI might be created only from an Add-on')
        return reverse(
            'jp_addon_revision_xpi',
            args=[self.package.id_number, self.revision_number])

    def get_copy_url(self):
        " returns URL to copy the package "
        return reverse(
            'jp_%s_revision_copy' % self.package.get_type_name(),
            args=[self.package.id_number, self.revision_number])

    def get_switch_sdk_url(self):
        " returns URL to switch SDK on the package revision "
        return reverse(
            'jp_addon_switch_sdk_version',
            args=[self.package.id_number, self.revision_number])

    ######################
    # Manifest

    def get_contributors_list(self):
        " returns a CSV build from the list of contributors "
        csv_r = csv.reader([self.contributors], skipinitialspace=True)
        for contributors in csv_r:
            return contributors

    def get_dependencies_list(self):
        " returns a list of dependencies names extended by default core "
        if self.package.is_addon() and self.sdk.kit_lib:
            deps = ['addon-kit']
        else:
            deps = ['jetpack-core']
        deps.extend([dep.package.get_unique_package_name() \
                     for dep in self.dependencies.all()])
        return deps

    def get_full_description(self):
        " return joined package and its revision description "
        description = self.package.description
        if self.message:
            description = "%s\n%s" % (description, self.message)
        return description

    def get_full_rendered_description(self):
        " return description prepared for rendering "
        return "<p>%s</p>" % self.get_full_description().replace("\n", "<br/>")

    def get_manifest(self, test_in_browser=False):
        " returns manifest dictionary "
        version = self.get_version_name()
        if test_in_browser:
            version = "%s - test" % version

        name = self.package.name if self.package.is_addon() \
                else self.package.get_unique_package_name()
        manifest = {
            'fullName': self.package.full_name,
            'name': name,
            'description': self.get_full_description(),
            'author': self.package.author.username,
            'id': self.package.jid if self.package.is_addon() \
                    else self.package.id_number,
            'version': version,
            'dependencies': self.get_dependencies_list(),
            'license': self.package.license,
            'url': str(self.package.url),
            'contributors': self.get_contributors_list(),
            'lib': self.package.get_lib_dir()
        }
        if self.package.is_addon():
            manifest['main'] = self.module_main

        return manifest

    def get_manifest_json(self, **kwargs):
        " returns manifest as JSOIN object "
        return simplejson.dumps(self.get_manifest(**kwargs))

    def get_main_module(self):
        " return executable Module for Add-ons "
        if self.package.type == 'l':
            return None

        # find main module
        main = self.modules.filter(filename=self.module_main)
        if not main:
            raise Exception(
                'Every Add-on needs to be linked with an executable Module')
        return main[0]

    ######################
    # revision save methods

    def save(self, **kwargs):
        """
        overloading save is needed to prevent from updating the same revision
        use super(PackageRevision, self).save(**kwargs) if needed
        """
        if self.id:
            # create new revision
            return self.save_new_revision(**kwargs)
        return super(PackageRevision, self).save(**kwargs)

    def save_new_revision(self, package=None, **kwargs):
        " save self as new revision with link to the origin. "
        origin = deepcopy(self)
        if package:
            self.package = package
            self.author = package.author
        # reset instance - force saving a new one
        self.id = None
        self.version_name = None
        self.origin = origin
        self.revision_number = self.get_next_revision_number()

        save_return = super(PackageRevision, self).save(**kwargs)
        # reassign all dependencies
        for dep in origin.dependencies.all():
            self.dependencies.add(dep)

        for mod in origin.modules.all():
            self.modules.add(mod)

        for att in origin.attachments.all():
            self.attachments.add(att)

        self.package.latest = self
        self.package.save()
        if package:
            self.set_version('copy')
        return save_return

    def get_next_revision_number(self):
        """
        find latest revision_number for the self.package and self.user
        @return latest revisiion number or 1
        """
        revision_numbers = PackageRevision.objects.filter(
                                    author__username=self.author.username,
                                    package__id_number=self.package.id_number
                                ).order_by('-revision_number')
        return revision_numbers[0].revision_number + 1 \
                if revision_numbers else 1

    def set_version(self, version_name, current=True):
        """
        @param String version_name: name of the version
        @param Boolean current: should the version become a current one
        @returns result of save revision

        Set the version_name
        update the PackageRevision obeying the overload save
        Set current Package:version_name and Package:version if current
        """
        # check if there isn't a version with such a name
        revisions = PackageRevision.objects.filter(package__pk=self.package.pk)
        for revision in revisions:
            if revision.version_name == version_name:
                version_name = ''
                #raise Exception("There is already a revision with that name")
        self.version_name = version_name
        if current:
            self.package.version_name = version_name
            self.package.version = self
            self.package.save()

        return super(PackageRevision, self).save()

    def validate_module_filename(self, filename):
        """
        returns False if the package revision contains a module with given
        filename
        """
        if self.modules.filter(filename=filename).count():
            return False
        return True

    def validate_attachment_filename(self, filename, ext):
        """
        returns False if the package revision contains a module with given
        filename
        """
        if self.attachments.filter(filename=filename, ext=ext).count():
            return False
        return True

    def module_create(self, save=True, **kwargs):
        " create module and add to modules "
        # validate if given filename is valid
        if not self.validate_module_filename(kwargs['filename']):
            raise FilenameExistException(
                ('Sorry, there is already a module in your add-on'
                 'with the name "%s". Each module in your add-on'
                 'needs to have a unique name.') % kwargs['filename']
            )
        mod = Module.objects.create(**kwargs)
        self.module_add(mod, save=save)
        return mod

    def module_add(self, mod, save=True):
        " copy to new revision, add module "
        # save as new version
        # validate if given filename is valid
        if not self.validate_module_filename(mod.filename):
            raise FilenameExistException(
                ('Sorry, there is already a module in your add-on '
                 'with the name "%s". Each module in your add-on '
                 'needs to have a unique name.') % mod.filename
            )

        # should new revision be created?
        if save:
            self.save()
        return self.modules.add(mod)

    def module_remove(self, mod):
        " copy to new revision, remove module "
        # save as new version
        self.save()
        return self.modules.remove(mod)

    def update(self, change, save=True):
        " to update a module, new package revision has to be created "
        if save:
            self.save()

        change.increment(self)

    def updates(self, changes):
        """Changes from the server."""
        self.save()
        for change in changes:
            self.update(change, False)

<<<<<<< HEAD
    def attachment_create(self, author, filename):
=======
    def attachment_create(self, save=True, **kwargs):
>>>>>>> bda186cc
        " create attachment and add to attachments "
        filename, ext = os.path.splitext(filename)
        ext = ext.split('.')[1].lower() if ext else ''

        if not self.validate_attachment_filename(filename, ext):
            raise FilenameExistException(
                ('Sorry, there is already an attachment in your add-on with '
                 'the name "%s.%s". Each attachment in your add-on needs to '
                 'have a unique name.') % (filename, ext)
            )
<<<<<<< HEAD

        att = Attachment.objects.create(filename=filename,
                                        ext=ext, author=author)

        att.save()
        self.attachment_add(att, check=False)
        return att

    def attachment_add(self, att, check=True):
=======
        att = Attachment.objects.create(**kwargs)
        self.attachment_add(att, save=save)
        return att

    def attachment_add(self, att, save=True):
>>>>>>> bda186cc
        " copy to new revision, add attachment "
        # save as new version
        # validate if given filename is valid
        if (check and
            not self.validate_attachment_filename(att.filename, att.ext)):
            raise FilenameExistException(
                'Attachment with filename %s.%s already exists' % (
                    att.filename, att.ext)
            )

        # TODO: check integration
        #for rev in att.revisions.all():
        #    if rev.package.id_number != self.package.id_number:
        #        raise AddingAttachmentDenied(
        #            ('this attachment is already assigned to other Library '
        #             '- %s') % rev.package.get_unique_package_name())

        if save:
            self.save()
        return self.attachments.add(att)

    def attachment_remove(self, dep):
        " copy to new revision, remove attachment "
        # save as new version
        self.save()
        return self.attachments.remove(dep)

    def dependency_add(self, dep):
        """
        copy to new revision,
        add dependency (existing Library - PackageVersion)
        """
        # a PackageRevision has to depend on the LibraryRevision only
        if dep.package.type != 'l':
            raise TypeError('Dependency has to be a Library')

        # a LibraryRevision can't depend on another LibraryRevision
        # linked with the same Library
        if dep.package.id_number == self.package.id_number:
            raise SelfDependencyException(
                'A Library can not depend on itself!')

        # dependency have to be unique in the PackageRevision
        if self.dependencies.filter(package__pk=dep.package.pk).count() > 0:
            raise DependencyException(
                'Your add-on already depends on "%s" by %s.' % (
                    dep.package.full_name,
                    dep.package.author.get_profile()))
        # save as new version
        self.save()
        return self.dependencies.add(dep)

    def dependency_remove(self, dep):
        " copy to new revision, remove dependency "
        if self.dependencies.filter(pk=dep.pk).count() > 0:
            # save as new version
            self.save()
            return self.dependencies.remove(dep)
        raise DependencyException(
            'There is no such library in this %s' \
            % self.package.get_type_name())

    def dependency_remove_by_id_number(self, id_number):
        " find dependency by its id_number call dependency_remove "
        for dep in self.dependencies.all():
            if dep.package.id_number == id_number:
                self.dependency_remove(dep)
                return True
        raise DependencyException(
            'There is no such library in this %s' \
            % self.package.get_type_name())

    def get_dependencies_list_json(self):
        " returns dependencies list as JSON object "
        d_list = [{
                'full_name': d.package.full_name,
                'view_url': d.get_absolute_url()
                } for d in self.dependencies.all()
            ] if self.dependencies.count() > 0 else []
        return simplejson.dumps(d_list)

    def get_modules_list_json(self):
        " returns modules list as JSON object "
        m_list = [{
                'filename': m.filename,
                'author': m.author.username,
                'executable': self.module_main == m.filename,
                'get_url': reverse('jp_get_module', args=[
                    self.package.id_number,
                    self.revision_number,
                    m.filename])
                } for m in self.modules.all()
            ] if self.modules.count() > 0 else []
        return simplejson.dumps(m_list)

    def get_attachments_list_json(self):
        " returns attachments list as JSON object "
        a_list = [{
                'uid': a.get_uid,
                'filename': a.filename,
                'author': a.author.username,
                'type': a.ext,
                'get_url': reverse('jp_attachment', args=[a.get_uid])
                } for a in self.attachments.all()
            ] if self.attachments.count() > 0 else []
        return simplejson.dumps(a_list)

    def get_modules_tree(self):
        " returns modules list as JSON object "
        return [{
                'path': m.filename,
                'get_url': reverse('jp_get_module', args=[
                    self.package.id_number,
                    self.revision_number,
                    m.filename])
                } for m in self.modules.all()
            ] if self.modules.count() > 0 else []

    def get_attachments_tree(self):
        " returns modules list as JSON object "
        return [{
                'path': a.filename,
                'get_url': a.get_display_url()
                } for a in self.attachments.all()
            ] if self.attachments.count() > 0 else []

    def get_dependencies_tree(self):
        " returns libraries "
        _lib_dict = lambda lib: {'path': lib.package.full_name,
                                 'url': lib.get_absolute_url()}

        libs = [_lib_dict(self.get_sdk_revision())] \
                if self.get_sdk_revision() else []
        if self.dependencies.count() > 0:
            libs.extend([_lib_dict(lib) for lib in self.dependencies.all()])
        return libs

    def get_sdk_name(self):
        " returns the name of the directory to which SDK should be copied "
        return '%s-%s-%s' % (self.sdk.version,
                             self.package.id_number, self.revision_number)

    def get_sdk_dir(self):
        " returns the path to the directory where the SDK should be copied "
        return '%s-%s' % (settings.SDKDIR_PREFIX, self.get_sdk_name())

    def get_sdk_revision(self):
        " return core_lib, addon_kit or None "
        if not self.sdk:
            return None

        return self.sdk.kit_lib if self.sdk.kit_lib else self.sdk.core_lib

    def build_xpi(self):
        " prepare and build XPI "
        if self.package.type == 'l':
            raise Exception('only Add-ons may build a XPI')
        if not self.sdk:
            raise Exception('only Add-ons with assigned SDK may build XPI')

        sdk_dir = self.get_sdk_dir()
        sdk_source = self.sdk.get_source_dir()

        # TODO: consider SDK staying per PackageRevision...
        if os.path.isdir(sdk_dir):
            shutil.rmtree(sdk_dir)

        xpi_utils.sdk_copy(sdk_source, sdk_dir)
        self.export_keys(sdk_dir)
        self.export_files_with_dependencies('%s/packages' % sdk_dir)

        from jetpack import tasks
        tasks.xpi_build.delay(sdk_dir, '%s/packages/%s' % (
               sdk_dir, self.package.get_unique_package_name()),
               self.package.name)

    def build_xpi_test(self, modules=[]):
        " prepare and build XPI for test only (unsaved modules) "
        if self.package.type == 'l':
            raise Exception('only Add-ons may build a XPI')

        sdk_dir = self.get_sdk_dir()
        sdk_source = self.sdk.get_source_dir()
        # This SDK is always different! - working on unsaved data
        if os.path.isdir(sdk_dir):
            shutil.rmtree(sdk_dir)
        xpi_utils.sdk_copy(sdk_source, sdk_dir)
        self.export_keys(sdk_dir)

        packages_dir = '%s/packages' % sdk_dir
        package_dir = self.package.make_dir(packages_dir)
        self.export_manifest(package_dir)
        # instead of export modules
        lib_dir = '%s/%s' % (package_dir, self.package.get_lib_dir())
        for mod in self.modules.all():
            mod_edited = False
            for e_mod in modules:
                if e_mod.pk == mod.pk:
                    mod_edited = True
                    e_mod.export_code(lib_dir)
            if not mod_edited:
                mod.export_code(lib_dir)
        self.export_attachments(
            '%s/%s' % (package_dir, self.package.get_data_dir()))
        self.export_dependencies(packages_dir)
        return xpi_utils.build(sdk_dir,
                          '%s/packages/%s' % (
                              sdk_dir,
                              self.package.get_unique_package_name()
                          ), self.package.name)

    def export_keys(self, sdk_dir):
        " export private and public keys "
        keydir = '%s/%s' % (sdk_dir, settings.KEYDIR)
        if not os.path.isdir(keydir):
            os.mkdir(keydir)
        handle = open('%s/%s' % (keydir, self.package.jid), 'w')
        handle.write('private-key:%s\n' % self.package.private_key)
        handle.write('public-key:%s' % self.package.public_key)
        handle.close()

    def export_manifest(self, package_dir):
        " creates a file with an Add-on's manifest "
        handle = open('%s/package.json' % package_dir, 'w')
        handle.write(self.get_manifest_json())
        handle.close()

    def export_modules(self, lib_dir):
        " creates module file for each module "
        for mod in self.modules.all():
            mod.export_code(lib_dir)

    def export_attachments(self, data_dir):
        " creates attachment file for each attachment "
        for att in self.attachments.all():
            att.export_file(data_dir)

    def export_dependencies(self, packages_dir):
        " creates dependency package directory for each dependency "
        for lib in self.dependencies.all():
            lib.export_files_with_dependencies(packages_dir)

    def export_files(self, packages_dir):
        " calls all export functions - creates all packages files "
        package_dir = self.package.make_dir(packages_dir)
        self.export_manifest(package_dir)
        self.export_modules(
            '%s/%s' % (package_dir, self.package.get_lib_dir()))
        self.export_attachments(
            '%s/%s' % (package_dir, self.package.get_data_dir()))

    def export_files_with_dependencies(self, packages_dir):
        " export dependency packages "
        self.export_files(packages_dir)
        self.export_dependencies(packages_dir)

    def get_version_name(self):
        " returns version name with revision number if needed "
        return self.version_name \
                if self.version_name \
                else "%s.rev%s" % (
                    self.package.version_name, self.revision_number)


class Module(models.Model):
    """
    Code used by Package.
    It's assigned to PackageRevision.

    The only way to 'change' the module is to assign it to
    different PackageRevision
    """
    revisions = models.ManyToManyField(PackageRevision,
                                    related_name='modules', blank=True)
    # name of the Module - it will be used as javascript file name
    filename = models.CharField(max_length=255)
    # Code of the module
    code = models.TextField(blank=True)
    # user who has written current revision of the module
    author = models.ForeignKey(User, related_name='module_revisions')

    class Meta:
        " ordering for Module model "
        ordering = ('filename',)

    def __unicode__(self):
        return '%s by %s (%s)' % (self.get_filename(),
                                  self.author, self.get_package_fullName())

    def get_package(self):
        " returns first package to which the module is assigned "
        # TODO: Check if this method is used
        try:
            return self.revisions.all()[0].package
        except Exception:
            return None

    def get_package_fullName(self):
        " returns full name of the package to which the module is assigned "
        # TODO: Check if this method is used
        package = self.get_package()
        return package.full_name if package else ''

    def get_filename(self):
        " returns the filename with extension (adds .js)"
        return "%s.js" % self.filename

    def save(self, *args, **kwargs):
        " overloaded to prevent from updating an existing module "
        if self.id:
            raise UpdateDeniedException(
                'Module can not be updated in the same row')
        return super(Module, self).save(*args, **kwargs)

    def export_code(self, lib_dir):
        " creates a file containing the module "
        handle = open('%s/%s.js' % (lib_dir, self.filename), 'w')
        handle.write(self.code)
        handle.close()

    def get_json(self):
        return simplejson.dumps({
            'filename': self.filename,
            'code': self.code,
            'author': self.author.username})

    def increment(self, revision):
        revision.modules.remove(self)
        self.pk = None
        self.save()
        revision.modules.add(self)


class Attachment(models.Model):
    """
    File (image, css, etc.) updated by the author of the PackageRevision
    When exported should be placed in a special directory - usually "data"
    """

    revisions = models.ManyToManyField(PackageRevision,
                                    related_name='attachments', blank=True)
    # filename of the attachment
    filename = models.CharField(max_length=255)
    # extension name
    ext = models.CharField(max_length=10)

    # access to the file within upload/ directory
    path = models.CharField(max_length=255)

    # user who has uploaded the file
    author = models.ForeignKey(User, related_name='attachments')
    # mime will help with displaying the attachment
    mimetype = models.CharField(max_length=255, blank=True, null=True)

    class Meta:
        " attachment ordering "
        ordering = ('filename',)

    @property
    def get_uid(self):
        """A uid that contains, filename and extension and is suitable
        for use in css selectors (eg: no spaces)."""
        return str(int(self.pk))

    @property
    def is_editable(self):
        return self.ext in ["html", "css", "js", "txt"]

    def get_filename(self):
        " returns human readable filename with extension "
        name = self.filename
        if self.ext:
            name = "%s.%s" % (name, self.ext)
        return name

    def get_display_url(self):
        """Returns URL to display the attachment."""
        return reverse('jp_attachment', args=[self.get_uid])

    def create_path(self):
        args = (self.pk, self.filename, self.ext)
        self.path = os.path.join(time.strftime('%Y/%m/%d'), '%s-%s.%s' % args)

    def get_file_path(self):
        if self.path:
            return os.path.join(settings.UPLOAD_DIR, self.path)
        raise ValueError("self.path not set.")

    def read(self):
        """Reads the file, if it doesn't exist return empty."""
        if self.path and os.path.exists(self.get_file_path()):
            return open(self.get_file_path(), 'rb').read()
        return ""

    def changed(self):
        return self.read() != self.data

    def write(self):
        """Writes the file."""
        self.create_path()
        self.save()

        directory = os.path.dirname(self.get_file_path())
        if not os.path.exists(directory):
            os.makedirs(directory)

        handle = open(self.get_file_path(), 'wb')
        handle.write(self.data)
        handle.close()

    def export_file(self, static_dir):
        " copies from uploads to the package's data directory "
        shutil.copy('%s/%s' % (settings.UPLOAD_DIR, self.path),
                    '%s/%s.%s' % (static_dir, self.filename, self.ext))

    def increment(self, revision):
        revision.attachments.remove(self)
        self.pk = None
        self.save()
        self.write()
        revision.attachments.add(self)


class SDK(models.Model):
    """
    Jetpack SDK representation in database
    Add-ons have to depend on an SDK, by default on the latest one.
    """
    version = models.CharField(max_length=10, unique=True)

    # It has to be accompanied with a jetpack-core version
    # needs to exist before SDK is created
    core_lib = models.OneToOneField(PackageRevision,
            related_name="parent_sdk_core+")
    kit_lib = models.OneToOneField(PackageRevision,
            related_name="parent_sdk_kit+", blank=True, null=True)
    #core_name = models.CharField(max_length=100, default='jetpack-core')
    #core_fullname = models.CharField(max_length=100, default='Jetpack Core')
    #kit_name = models.CharField(max_length=100, default='addon-kit')
    #kit_fullname = models.CharField(max_length=100, default='Addon Kit')

    # placement in the filesystem
    dir = models.CharField(max_length=255, unique=True)

    class Meta:
        " orderin of SDK instances"
        ordering = ["-id"]

    def __unicode__(self):
        return self.version

    def get_source_dir(self):
        return os.path.join(settings.SDK_SOURCE_DIR, self.dir)

    def is_deprecated(self):
        return self.version < '0.9'


def _get_next_id_number():
    """
    get the highest id number and increment it
    """
    all_packages_ids = [int(x.id_number) for x in Package.objects.all()]
    all_packages_ids.sort()
    return str(all_packages_ids[-1] + 1) \
            if all_packages_ids else str(settings.MINIMUM_PACKAGE_ID)


# Catching Signals
def set_package_id_number(instance, **kwargs):
    " sets package's id_number before creating the new one "
    if kwargs.get('raw', False) or instance.id or instance.id_number:
        return
    instance.id_number = _get_next_id_number()
pre_save.connect(set_package_id_number, sender=Package)


def make_full_name(instance, **kwargs):
    " creates an automated full_name when not given "
    if kwargs.get("raw", False) or instance.full_name:
        return
    instance.set_full_name()
pre_save.connect(make_full_name, sender=Package)


def make_name(instance, **kwargs):
    " make the name (AMO friendly) "
    if kwargs.get('raw', False) or instance.name:
        return
    instance.set_name()
pre_save.connect(make_name, sender=Package)


def make_keypair_on_create(instance, **kwargs):
    " creates public and private keys for JID "
    if kwargs.get('raw', False) or instance.id or not instance.is_addon():
        return
    instance.generate_key()
pre_save.connect(make_keypair_on_create, sender=Package)


def save_first_revision(instance, **kwargs):
    """
    every Package has at least one PackageRevision - it's created here
    if Package is an Add-on it will create a Module as well.
    """
    if kwargs.get('raw', False) or not kwargs.get('created', False):
        return

    revision = PackageRevision(
        package=instance,
        author=instance.author
    )
    if instance.is_addon():
        sdks = SDK.objects.all()
        if len(sdks):
            revision.sdk = sdks[0]
    revision.save()
    instance.version = revision
    instance.latest = revision
    if instance.is_addon():
        mod = Module.objects.create(
            filename=revision.module_main,
            author=instance.author,
            code="""// This is an active module of the %s Add-on
exports.main = function() {};""" % instance.full_name
        )
        revision.modules.add(mod)
    instance.save()
post_save.connect(save_first_revision, sender=Package)<|MERGE_RESOLUTION|>--- conflicted
+++ resolved
@@ -6,14 +6,10 @@
 import csv
 import shutil
 import zipfile
-<<<<<<< HEAD
 import time
-=======
 import commonware
->>>>>>> bda186cc
 
 from copy import deepcopy
-from time import time
 
 from ecdsa import SigningKey, NIST256p
 from cuddlefish.preflight import vk_to_jid, jid_to_programid, my_b32encode
@@ -278,24 +274,16 @@
         new_p.save()
         return new_p
 
-<<<<<<< HEAD
-    def create_revision_from_archive(self, packed, manifest,
-=======
     def create_revision_from_archive(self, packed, manifest, author,
->>>>>>> bda186cc
             new_revision=False):
         """
         Create new package revision vy reading the archive.
 
         Args:
-<<<<<<< HEAD
-            pathcked (ZipFile): archive containing Revision data
-=======
             packed (ZipFile): archive containing Revision data
             manifest (dict): parsed package.json
             author (auth.User): owner of PackageRevision
             new_revision (Boolean): should new revision be created?
->>>>>>> bda186cc
 
         Returns:
             PackageRevision object
@@ -305,8 +293,6 @@
         if 'contributors' in manifest:
             revision.contributors = manifest['contributors']
 
-<<<<<<< HEAD
-=======
         main = manifest['main'] if 'main' in manifest else 'main'
         lib_dir = manifest['lib'] if 'lib' in manifest else 'lib'
         att_dir = 'data'
@@ -322,7 +308,7 @@
                         main_mod = revision.modules.get(
                                 filename=revision.module_main)
                         main_mod.code = code
-                        revision.module_update(main_mod, save=False)
+                        revision.update(main_mod, save=False)
                     else:
                         revision.module_create(
                                 save=False,
@@ -337,7 +323,7 @@
                     code = packed.read(path)
                     basename = os.path.basename(att_path)
                     # XXX the filename will be changed
-                    upload_name = '%f-%s' % (time(), basename)
+                    upload_name = '%f-%s' % (time.time(), basename)
                     upload_path = os.path.join(
                             settings.UPLOAD_DIR,
                             upload_name)
@@ -354,20 +340,13 @@
                             path=upload_name,
                             author=author)
 
->>>>>>> bda186cc
         if new_revision:
             revision.save()
         else:
             super(PackageRevision, revision).save()
 
         revision.set_version(manifest['version'])
-<<<<<<< HEAD
-
-        # add Modules
-        # add Attachments
-=======
         return revision
->>>>>>> bda186cc
 
 
 class PackageRevision(models.Model):
@@ -719,14 +698,19 @@
         for change in changes:
             self.update(change, False)
 
-<<<<<<< HEAD
-    def attachment_create(self, author, filename):
-=======
-    def attachment_create(self, save=True, **kwargs):
->>>>>>> bda186cc
-        " create attachment and add to attachments "
+    def attachment_create_by_filename(self, author, filename):
+        """ find out the filename and ext and call attachment_create """
         filename, ext = os.path.splitext(filename)
         ext = ext.split('.')[1].lower() if ext else ''
+
+        return self.attachment_create(
+                author=author,
+                filename=filename,
+                ext=ext)
+
+    def attachment_create(self, save=True, **kwargs):
+        """ create attachment and add to attachments """
+        filename, ext = kwargs['filename'], kwargs.get('ext','')
 
         if not self.validate_attachment_filename(filename, ext):
             raise FilenameExistException(
@@ -734,23 +718,11 @@
                  'the name "%s.%s". Each attachment in your add-on needs to '
                  'have a unique name.') % (filename, ext)
             )
-<<<<<<< HEAD
-
-        att = Attachment.objects.create(filename=filename,
-                                        ext=ext, author=author)
-
-        att.save()
-        self.attachment_add(att, check=False)
-        return att
-
-    def attachment_add(self, att, check=True):
-=======
         att = Attachment.objects.create(**kwargs)
         self.attachment_add(att, save=save)
         return att
 
-    def attachment_add(self, att, save=True):
->>>>>>> bda186cc
+    def attachment_add(self, att, check=True, save=True):
         " copy to new revision, add attachment "
         # save as new version
         # validate if given filename is valid
