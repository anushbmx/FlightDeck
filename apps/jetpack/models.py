"""Models definition for jetpack application."""

# TODO: split module and create the models package

import os
import csv
import shutil
import time
import commonware
import tarfile

from copy import deepcopy

from ecdsa import SigningKey, NIST256p
from cuddlefish.preflight import vk_to_jid, jid_to_programid, my_b32encode

from django.core.exceptions import ObjectDoesNotExist
from django.db.models.signals import pre_save, post_save, m2m_changed
from django.db import models, IntegrityError
from django.utils import simplejson
from django.contrib.auth.models import User
from django.core.urlresolvers import reverse
from django.template.defaultfilters import slugify
from django.conf import settings

from api.helpers import export_docs
from utils.exceptions import SimpleException
from jetpack.managers import PackageManager
from jetpack.errors import SelfDependencyException, FilenameExistException, \
        UpdateDeniedException, SingletonCopyException, DependencyException
#        ManifestNotValid

from jetpack import tasks
from xpi import xpi_utils
from utils.os_utils import make_path

log = commonware.log.getLogger('f.jetpack')


PERMISSION_CHOICES = (
    (0, 'private'),
    (1, 'view'),
    (2, 'do not copy'),
    (3, 'edit')
)
TYPE_CHOICES = (
    ('l', 'Library'),
    ('a', 'Add-on')
)


class Package(models.Model):
    """
    Holds the meta data shared across all PackageRevisions
    """
    # identification
    # it can be the same as database id, but if we want to copy the database
    # some day or change to a document-oriented database it would be bad
    # to have this relied on any database model
    id_number = models.CharField(max_length=255, unique=True, blank=True)

    # name of the Package
    full_name = models.CharField(max_length=255)
    # made from the full_name
    # it is used to create Package directory for export
    name = models.CharField(max_length=255, blank=True)
    description = models.TextField(blank=True)

    # type - determining ability to specific options
    type = models.CharField(max_length=30, choices=TYPE_CHOICES)

    # author is the first person who created the Package
    author = models.ForeignKey(User, related_name='packages_originated')

    # is the Package visible for public?
    public_permission = models.IntegerField(
                                    choices=PERMISSION_CHOICES,
                                    default=1, blank=True)

    # url for the Manifest
    url = models.URLField(verify_exists=False, blank=True, default='')

    # license on which this package is released to the public
    license = models.CharField(max_length=255, blank=True, default='')

    # where to export modules
    lib_dir = models.CharField(max_length=100, blank=True, null=True)

    # this is set in the PackageRevision.set_version
    version_name = models.CharField(max_length=250, blank=True, null=True,
                                    default=settings.INITIAL_VERSION_NAME)

    # Revision which is setting the version name
    version = models.ForeignKey('PackageRevision', blank=True, null=True,
                                related_name='package_deprecated')

    # latest saved PackageRevision
    latest = models.ForeignKey('PackageRevision', blank=True, null=True,
                               related_name='package_deprecated2')

    # signing an add-on
    private_key = models.TextField(blank=True, null=True)
    public_key = models.TextField(blank=True, null=True)
    jid = models.CharField(max_length=255, blank=True, null=True)
    program_id = models.CharField(max_length=255, blank=True, null=True)

    created_at = models.DateTimeField(auto_now_add=True)
    last_update = models.DateTimeField(auto_now=True)

    # active do not show the package to others
    active = models.BooleanField(default=True, blank=True)

    class Meta:
        " Set the ordering of objects "
        ordering = ('-last_update', '-created_at')
        unique_together = ('author', 'name')

    objects = PackageManager()

    ##################
    # Methods

    def __unicode__(self):
        return '%s v. %s by %s' % (self.full_name, self.version_name,
                                   self.author)

    def get_absolute_url(self):
        " returns the URL View Source "
        return reverse('jp_%s_details' % self.get_type_name(),
                        args=[self.id_number])

    def get_latest_url(self):
        " returns the URL to view the latest saved Revision "
        return reverse('jp_%s_latest' % self.get_type_name(),
                        args=[self.id_number])

    def get_latest_revision_number_url(self):
        " returns url to get the latest revision number "
        return reverse('jp_get_latest_revision_number', args=[self.id_number])

    def get_disable_url(self):
        " returns URL to the disable package functionality "
        return reverse('jp_package_disable',
                        args=[self.id_number])

    def get_activate_url(self):
        " returns URL to activate disabled package "
        return reverse('jp_package_activate',
                        args=[self.id_number])

    def is_addon(self):
        " returns Boolean: True if this package an Add-on "
        return self.type == 'a'

    def is_library(self):
        " returns Boolean: True if this package a Library "
        return self.type == 'l'

    def is_core(self):
        """
        returns Boolean: True if this is a SDK Core Library
        Used to block copying the package
        """
        return str(self.id_number) == str(settings.MINIMUM_PACKAGE_ID)

    def is_singleton(self):
        """
        Blocks copying the package
        """
        # Core lib is a singleton
        return self.is_core()

    def get_type_name(self):
        " return name of the type (add-on / library) "
        return settings.PACKAGE_SINGULAR_NAMES[self.type]

    def get_lib_dir(self):
        " returns the name of the lib directory in SDK default - packages "
        return self.lib_dir or settings.JETPACK_LIB_DIR

    def get_data_dir(self):
        " returns the name of the data directory in SDK default - data "
        # it stays as method as it could be saved in instance in the future
        # TODO: YAGNI!
        return settings.JETPACK_DATA_DIR

    def set_full_name(self):
        """
        setting automated full name of the Package item
        add incrementing number in brackets if author already has
        a package with default name
        called from signals
        """
        if self.full_name:
            return

        def _get_full_name(full_name, username, type_id, i=0):
            """
            increment until there is no package with the full_name
            """
            new_full_name = full_name
            if i > 0:
                new_full_name = "%s (%d)" % (full_name, i)
            packages = Package.objects.filter(author__username=username,
                                              full_name=new_full_name,
                                              type=type_id)
            if packages.count() == 0:
                return new_full_name

            i = i + 1
            return _get_full_name(full_name, username, type_id, i)

        username = self.author.username
        if self.author.get_profile():
            username = self.author.get_profile().nickname or username

        name = settings.DEFAULT_PACKAGE_FULLNAME.get(self.type, username)
        self.full_name = _get_full_name(name, self.author.username, self.type)

    def set_name(self):
        " set's the name from full_name "
        self.name = self.make_name()

    def make_name(self):
        " wrap for slugify - this function was changed before "
        return slugify(self.full_name)

    def generate_key(self):
        """
        create keypair, program_id and jid
        """

        signingkey = SigningKey.generate(curve=NIST256p)
        sk_text = "private-jid0-%s" % my_b32encode(signingkey.to_string())
        verifyingkey = signingkey.get_verifying_key()
        vk_text = "public-jid0-%s" % my_b32encode(verifyingkey.to_string())
        self.jid = vk_to_jid(verifyingkey)
        self.program_id = jid_to_programid(self.jid)
        self.private_key = sk_text
        self.public_key = vk_text

    def make_dir(self, packages_dir):
        """
        create package directories inside packages
        return package directory name
        """
        package_dir = '%s/%s' % (packages_dir, self.name)
        os.mkdir(package_dir)
        os.mkdir('%s/%s' % (package_dir, self.get_lib_dir()))
        if not os.path.isdir('%s/%s' % (package_dir, self.get_data_dir())):
            os.mkdir('%s/%s' % (package_dir, self.get_data_dir()))
        return package_dir

    def get_copied_full_name(self):
        """
        Add "Copy of" before the full name if package is copied
        """
        full_name = self.full_name
        if not full_name.startswith('Copy of'):
            full_name = "Copy of %s" % full_name
        return full_name

    def copy(self, author):
        """
        create copy of the package
        """
        if self.is_singleton():
            raise SingletonCopyException("This is a singleton")
        new_p = Package(
            full_name=self.get_copied_full_name(),
            description=self.description,
            type=self.type,
            author=author,
            public_permission=self.public_permission,
            url=self.url,
            license=self.license,
            lib_dir=self.lib_dir
        )
        new_p.save()
        return new_p

    def create_revision_from_xpi(self, packed, manifest, author, jid,
            new_revision=False):
        """
        Create new package revision by reading XPI

        Args:
            packed (ZipFile): XPI
            manifest (dict): parsed package.json
            jid (String): jid name from XPI
            author (auth.User): owner of PackageRevision
            new_revision (Boolean): should new revision be created?

        Returns:
            PackageRevision object
        """

        revision = self.latest
        if 'contributors' in manifest:
            revision.contributors = manifest['contributors']

        main = manifest['main'] if 'main' in manifest else 'main'
        lib_dir = 'resources/%s-%s-%s' % (jid.lower(), manifest['name'],
                manifest['lib'] if 'lib' in manifest else 'lib')
        att_dir = 'resources/%s-%s-%s' % (
                jid.lower(), manifest['name'], 'data')

        revision.add_mods_and_atts_from_archive(packed, main, lib_dir, att_dir)

        if new_revision:
            revision.save()
        else:
            super(PackageRevision, revision).save()

        revision.set_version(manifest['version'])
        return revision

    def create_revision_from_archive(self, packed, manifest, author,
            new_revision=False):
        """
        Create new package revision vy reading the archive.

        Args:
            packed (ZipFile): archive containing Revision data
            manifest (dict): parsed package.json
            author (auth.User): owner of PackageRevision
            new_revision (Boolean): should new revision be created?

        Returns:
            PackageRevision object
        """

        revision = self.latest
        if 'contributors' in manifest:
            revision.contributors = manifest['contributors']

        main = manifest['main'] if 'main' in manifest else 'main'
        lib_dir = manifest['lib'] if 'lib' in manifest else 'lib'
        att_dir = 'data'

        revision.add_mods_and_atts_from_archive(packed, main, lib_dir, att_dir)

        if new_revision:
            revision.save()
        else:
            super(PackageRevision, revision).save()

        revision.set_version(manifest['version'])
        return revision


class PackageRevision(models.Model):
    """
    contains data which may be changed and rolled back
    """
    package = models.ForeignKey(Package, related_name='revisions')
    # public version name
    # this is a tag used to mark important revisions
    version_name = models.CharField(max_length=250, blank=True, null=True,
                                    default=settings.INITIAL_VERSION_NAME)
    # this makes the revision unique across the same package/user
    revision_number = models.IntegerField(blank=True, default=0)
    # commit message
    message = models.TextField(blank=True)

    # Libraries on which current package depends
    dependencies = models.ManyToManyField('self', blank=True, null=True,
                                            symmetrical=False)

    # from which revision this mutation was originated
    origin = models.ForeignKey('PackageRevision', related_name='mutations',
                                blank=True, null=True)

    # person who owns this revision
    author = models.ForeignKey(User, related_name='package_revisions')

    created_at = models.DateTimeField(auto_now_add=True)

    contributors = models.CharField(max_length=255, blank=True, default='')

    # main for the Manifest
    module_main = models.CharField(max_length=100, blank=True, default='main')

    # SDK which should be used to create the XPI
    sdk = models.ForeignKey('SDK', blank=True, null=True)

    class Meta:
        " PackageRevision ordering and uniqueness "
        ordering = ('-revision_number',)
        unique_together = ('package', 'author', 'revision_number')

    def __unicode__(self):
        version = 'v. %s ' % self.version_name if self.version_name else ''
        return '%s - %s %sr. %d by %s' % (
                            settings.PACKAGE_SINGULAR_NAMES[self.package.type],
                            self.package.full_name, version,
                            self.revision_number, self.author.get_profile()
                            )

    def get_absolute_url(self):
        " returns URL to view the package revision "
        if self.version_name:
            if self.package.version.revision_number == self.revision_number:
                return self.package.get_absolute_url()
            return reverse(
                'jp_%s_version_details' \
                % settings.PACKAGE_SINGULAR_NAMES[self.package.type],
                args=[self.package.id_number, self.version_name])
        return reverse(
            'jp_%s_revision_details' \
            % settings.PACKAGE_SINGULAR_NAMES[self.package.type],
            args=[self.package.id_number, self.revision_number])

    def get_save_url(self):
        " returns URL to save the package revision "
        return reverse(
            'jp_%s_revision_save' % self.package.get_type_name(),
            args=[self.package.id_number, self.revision_number])

    def get_add_module_url(self):
        " returns URL to add module to the package revision "
        return reverse(
            'jp_%s_revision_add_module' % self.package.get_type_name(),
            args=[self.package.id_number, self.revision_number])

    def get_rename_module_url(self):
        " returns URL to rename module in the package revision "
        return reverse(
            'jp_%s_revision_rename_module' % self.package.get_type_name(),
            args=[self.package.id_number, self.revision_number])

    def get_remove_module_url(self):
        " returns URL to remove module from the package revision "
        return reverse(
            'jp_%s_revision_remove_module' % self.package.get_type_name(),
            args=[self.package.id_number, self.revision_number])

    def get_add_attachment_url(self):
        " returns URL to add attachment to the package revision "
        return reverse(
            'jp_%s_revision_add_attachment' % self.package.get_type_name(),
            args=[self.package.id_number, self.revision_number])

    def get_rename_attachment_url(self):
        " returns URL to rename module in the package revision "
        return reverse(
            'jp_%s_revision_rename_attachment' % self.package.get_type_name(),
            args=[self.package.id_number, self.revision_number])

    def get_remove_attachment_url(self):
        " returns URL to remove attachment from the package revision "
        return reverse(
            'jp_%s_revision_remove_attachment' % self.package.get_type_name(),
            args=[self.package.id_number, self.revision_number])

    def get_assign_library_url(self):
        " returns url to assign library to the package revision "
        return reverse(
            'jp_%s_revision_assign_library' % self.package.get_type_name(),
            args=[self.package.id_number, self.revision_number])

    def get_remove_library_url(self):
        " returns url to remove library from the package revision "
        return reverse(
            'jp_%s_revision_remove_library' % self.package.get_type_name(),
            args=[self.package.id_number, self.revision_number])

    def get_test_xpi_url(self):
        " returns URL to test Add-on "
        if self.package.type != 'a':
            raise Exception('XPI might be created only from an Add-on')
        return reverse(
            'jp_addon_revision_test',
            args=[self.package.id_number, self.revision_number])

    def get_download_xpi_url(self):
        " returns URL to download Add-on's XPI "
        if self.package.type != 'a':
            raise Exception('XPI might be created only from an Add-on')
        return reverse(
            'jp_addon_revision_xpi',
            args=[self.package.id_number, self.revision_number])

    def get_copy_url(self):
        " returns URL to copy the package "
        return reverse(
            'jp_%s_revision_copy' % self.package.get_type_name(),
            args=[self.package.id_number, self.revision_number])

    def get_switch_sdk_url(self):
        " returns URL to switch SDK on the package revision "
        return reverse(
            'jp_addon_switch_sdk_version',
            args=[self.package.id_number, self.revision_number])

    def get_add_folder_url(self):
        return reverse(
            'jp_%s_revision_add_folder' % self.package.get_type_name(),
            args=[self.package.id_number, self.revision_number])

    def get_remove_folder_url(self):
        return reverse(
            'jp_%s_revision_remove_folder' % self.package.get_type_name(),
            args=[self.package.id_number, self.revision_number])

    ######################
    # Manifest

    def get_contributors_list(self):
        " returns a CSV build from the list of contributors "
        csv_r = csv.reader([self.contributors], skipinitialspace=True)
        for contributors in csv_r:
            return contributors

    def get_dependencies_list(self, sdk=None):
        " returns a list of dependencies names extended by default core "
        if self.package.is_addon() and self.sdk.kit_lib:
            deps = ['addon-kit']
        else:
            if sdk and sdk.kit_lib:
                deps = ['api-utils']
            else:
            # jetpack-core or api-utils
                deps = ['jetpack-core']
        deps.extend([dep.package.name \
                     for dep in self.dependencies.all()])
        return deps

    def get_full_description(self):
        " return joined package and its revision description "
        description = self.package.description
        if self.message:
            description = "%s\n%s" % (description, self.message)
        return description

    def get_full_rendered_description(self):
        " return description prepared for rendering "
        return "<p>%s</p>" % self.get_full_description().replace("\n", "<br/>")

    def get_manifest(self, test_in_browser=False, sdk=None):
        " returns manifest dictionary "
        version = self.get_version_name()
        if test_in_browser:
            version = "%s - test" % version

        manifest = {
            'fullName': self.package.full_name,
            'name': self.package.name,
            'description': self.get_full_description(),
            'author': self.package.author.username,
            'id': self.package.jid if self.package.is_addon() \
                    else self.package.id_number,
            'version': version,
            'dependencies': self.get_dependencies_list(sdk),
            'license': self.package.license,
            'url': str(self.package.url),
            'contributors': self.get_contributors_list(),
            'lib': self.package.get_lib_dir()
        }
        if self.package.is_addon():
            manifest['main'] = self.module_main

        return manifest

    def get_manifest_json(self, sdk=sdk, **kwargs):
        " returns manifest as JSOIN object "
        return simplejson.dumps(self.get_manifest(sdk=sdk, **kwargs))

    def get_main_module(self):
        " return executable Module for Add-ons "
        if self.package.type == 'l':
            return None

        # find main module
        main = self.modules.filter(filename=self.module_main)
        if not main:
            raise Exception(
                'Every Add-on needs to be linked with an executable Module')
        return main[0]

    ######################
    # revision save methods

    def save(self, **kwargs):
        """
        overloading save is needed to prevent from updating the same revision
        use super(PackageRevision, self).save(**kwargs) if needed
        """
        if self.id:
            # create new revision
            return self.save_new_revision(**kwargs)
        return super(PackageRevision, self).save(**kwargs)

    def save_new_revision(self, package=None, **kwargs):
        " save self as new revision with link to the origin. "
        origin = deepcopy(self)
        if package:
            self.package = package
            self.author = package.author
        # reset instance - force saving a new one
        self.id = None
        self.version_name = None
        self.origin = origin
        self.revision_number = self.get_next_revision_number()

        save_return = super(PackageRevision, self).save(**kwargs)
        # reassign all dependencies
        for dep in origin.dependencies.all():
            self.dependencies.add(dep)

        for dir in origin.folders.all():
            self.folders.add(dir)

        for mod in origin.modules.all():
            self.modules.add(mod)

        for att in origin.attachments.all():
            self.attachments.add(att)


        self.package.latest = self
        self.package.save()
        if package:
            self.set_version('copy')
        return save_return

    def get_next_revision_number(self):
        """
        find latest revision_number for the self.package and self.user
        @return latest revisiion number or 1
        """
        revision_numbers = PackageRevision.objects.filter(
                                    author__username=self.author.username,
                                    package__id_number=self.package.id_number
                                ).order_by('-revision_number')
        return revision_numbers[0].revision_number + 1 \
                if revision_numbers else 1

    def set_version(self, version_name, current=True):
        """
        @param String version_name: name of the version
        @param Boolean current: should the version become a current one
        @returns result of save revision

        Set the version_name
        update the PackageRevision obeying the overload save
        Set current Package:version_name and Package:version if current
        """
        # check if there isn't a version with such a name
        if PackageRevision.objects.filter(package__pk=self.package.pk,
                version_name=version_name).count() > 0:
            # reset version_name
            version_name = ''
        self.version_name = version_name
        if current and version_name:
            self.package.version_name = version_name
            self.package.version = self
            self.package.save()

        return super(PackageRevision, self).save()

    def validate_module_filename(self, filename):
        """
        returns False if the package revision contains a module with given
        filename
        """
        if self.modules.filter(filename=filename).count():
            return False
        return True

    def validate_attachment_filename(self, filename, ext):
        """
        returns False if the package revision contains a module with given
        filename
        """
        if self.attachments.filter(filename=filename, ext=ext).count():
            return False
        return True

    def validate_folder_name(self, foldername, root_dir):
        if self.folders.filter(name=foldername, root_dir=root_dir).count():
            return False
        return True

    def module_create(self, save=True, **kwargs):
        " create module and add to modules "
        # validate if given filename is valid
        if not self.validate_module_filename(kwargs['filename']):
            raise FilenameExistException(
                ('Sorry, there is already a module in your add-on'
                 'with the name "%s". Each module in your add-on'
                 'needs to have a unique name.') % kwargs['filename']
            )
        mod = Module.objects.create(**kwargs)
        self.module_add(mod, save=save)
        return mod

    def module_add(self, mod, save=True):
        " copy to new revision, add module "
        # validate if given filename is valid
        if not self.validate_module_filename(mod.filename):
            raise FilenameExistException(
                ('Sorry, there is already a module in your add-on '
                 'with the name "%s". Each module in your add-on '
                 'needs to have a unique name.') % mod.filename
            )

        if save:
            self.save()
        return self.modules.add(mod)

    def module_remove(self, *mods):
        " copy to new revision, remove module(s) "
        self.save()
<<<<<<< HEAD
        return self.modules.remove(*mods)

    def modules_remove_by_path(self, filenames):

        found_modules = []
        module_found = False
        empty_dirs_paths = []

        for filename in filenames:
            if filename[-1] == '/':
                empty_dirs_paths.append(filename[:-1])
                modules = self.modules.filter(filename__startswith=filename)
            else:
                modules = self.modules.filter(filename=filename)
            if modules.count() > 0:
                for mod in modules:
                    found_modules.append(mod)
                    module_found = True

        if not module_found:
            raise Module.DoesNotExist

        self.save()
        self.modules.remove(*found_modules)

        log.warning(self.folders.all())
        for path in empty_dirs_paths:
            folder = self.folders.get(root_dir='l', name=path)
            self.folders.remove(folder)

        return ([mod.filename for mod in found_modules], empty_dirs_paths)
=======
        return self.modules.remove(mod)
>>>>>>> 8f9ee2dc

    def folder_add(self, dir, save=True):
        " copy to new revision, add EmptyDir "
        errorMsg = ('Sorry, there is already a folder in your add-on '
                 'with the name "%s". Each folder in your add-on '
                 'needs to have a unique name.') % dir.name

        if not self.validate_folder_name(dir.name, dir.root_dir):
            raise FilenameExistException(errorMsg)

        # don't make EmptyDir for util/ if a file exists as util/example
        elif (dir.root_dir == 'l' and
            self.modules.filter(filename__startswith=dir.name).count()):
            raise FilenameExistException(errorMsg)
        elif (dir.root_dir == 'd' and
            self.attachments.filter(filename__startswith=dir.name).count()):
            raise FilenameExistException(errorMsg)

        if save:
            self.save()
        return self.folders.add(dir)

    def folder_remove(self, dir):
        " copy to new revision, remove folder "
        self.save()
        return self.folders.remove(dir)

    def update(self, change, save=True):
        " to update a module, new package revision has to be created "
        if save:
            self.save()

        change.increment(self)

    def updates(self, changes):
        """Changes from the server."""
        self.save()
        for change in changes:
            self.update(change, False)

    def add_mods_and_atts_from_archive(self, packed, main, lib_dir, att_dir):
        """
        Read packed archive and search for modules and attachments
        """
        for path in packed.namelist():
            # add Modules
            if path.startswith(lib_dir):
                module_path = path.split('%s/' % lib_dir)[1]
                if module_path and not module_path.endswith('/'):
                    module_path = os.path.splitext(module_path)[0]
                    code = packed.read(path)
                    if module_path in [m.filename for m in self.modules.all()]:
                        mod = self.modules.get(filename=module_path)
                        mod.code = code
                        self.update(mod, save=False)
                    else:
                        self.module_create(
                                save=False,
                                filename=module_path,
                                author=self.author,
                                code=code)

            # add Attachments
            if path.startswith(att_dir):
                att_path = path.split('%s/' % att_dir)[1]
                if att_path and not att_path.endswith('/'):
                    code = packed.read(path)
                    filename, ext = os.path.splitext(att_path)
                    if ext.startswith('.'):
                        ext = ext.split('.')[1]

                    if (filename, ext) in [(a.filename, a.ext)
                            for a in self.attachments.all()]:
                        att = self.attachments.get(filename=filename, ext=ext)
                        att.data = code
                        self.update(att, save=False)
                    else:
                        att = self.attachment_create(
                                save=False,
                                filename=filename,
                                ext=ext,
                                path='temp',
                                author=self.author)
                        att.data = code
                        att.write()
                        self.attachments.add(att)

    def attachment_create_by_filename(self, author, filename):
        """ find out the filename and ext and call attachment_create """
        filename, ext = os.path.splitext(filename)
        ext = ext.split('.')[1].lower() if ext else ''

        return self.attachment_create(
                author=author,
                filename=filename,
                ext=ext)

    def attachment_create(self, save=True, **kwargs):
        """ create attachment and add to attachments """
        filename, ext = kwargs['filename'], kwargs.get('ext', '')

        if not self.validate_attachment_filename(filename, ext):
            raise FilenameExistException(
                ('Sorry, there is already an attachment in your add-on with '
                 'the name "%s.%s". Each attachment in your add-on needs to '
                 'have a unique name.') % (filename, ext)
            )
        att = Attachment.objects.create(**kwargs)
        self.attachment_add(att, save=save)
        return att

    def attachment_add(self, att, check=True, save=True):
        " copy to new revision, add attachment "
        # save as new version
        # validate if given filename is valid
        if (check and
            not self.validate_attachment_filename(att.filename, att.ext)):
            raise FilenameExistException(
                'Attachment with filename %s.%s already exists' % (
                    att.filename, att.ext)
            )

        if save:
            self.save()
        return self.attachments.add(att)

    def attachment_remove(self, dep):
        " copy to new revision, remove attachment "
        # save as new version
        self.save()
        return self.attachments.remove(dep)

    def dependency_add(self, dep, save=True):
        """
        copy to new revision,
        add dependency (existing Library - PackageVersion)
        """
        # a PackageRevision has to depend on the LibraryRevision only
        if dep.package.type != 'l':
            raise TypeError('Dependency has to be a Library')

        # a LibraryRevision can't depend on another LibraryRevision
        # linked with the same Library
        if dep.package.id_number == self.package.id_number:
            raise SelfDependencyException(
                'A Library can not depend on itself!')

        # dependency have to be unique in the PackageRevision
        if self.dependencies.filter(
                package__name=dep.package.name).count() > 0:
            raise DependencyException(
                'Your add-on already depends on "%s" by %s.' % (
                    dep.package.full_name,
                    dep.package.author.get_profile()))
        if save:
            # save as new version
            self.save()
        return self.dependencies.add(dep)

    def dependency_remove(self, dep):
        " copy to new revision, remove dependency "
        if self.dependencies.filter(pk=dep.pk).count() > 0:
            # save as new version
            self.save()
            return self.dependencies.remove(dep)
        raise DependencyException(
            'There is no such library in this %s' \
            % self.package.get_type_name())

    def dependency_remove_by_id_number(self, id_number):
        " find dependency by its id_number call dependency_remove "
        for dep in self.dependencies.all():
            if dep.package.id_number == id_number:
                self.dependency_remove(dep)
                return True
        raise DependencyException(
            'There is no such library in this %s' \
            % self.package.get_type_name())

    def get_dependencies_list_json(self):
        " returns dependencies list as JSON object "
        d_list = [{
                'full_name': d.package.full_name,
                'view_url': d.get_absolute_url()
                } for d in self.dependencies.all()
            ] if self.dependencies.count() > 0 else []
        return simplejson.dumps(d_list)

    def get_modules_list_json(self):
        " returns modules list as JSON object "
        m_list = [{
                'filename': m.filename,
                'author': m.author.username,
                'executable': self.module_main == m.filename,
                'get_url': reverse('jp_module', args=[m.pk])
                } for m in self.modules.all()
            ] if self.modules.count() > 0 else []
        return simplejson.dumps(m_list)

    def get_attachments_list_json(self):
        " returns attachments list as JSON object "
        a_list = [{
                'uid': a.get_uid,
                'filename': a.filename,
                'author': a.author.username,
                'type': a.ext,
                'get_url': reverse('jp_attachment', args=[a.get_uid])
                } for a in self.attachments.all()
            ] if self.attachments.count() > 0 else []
        return simplejson.dumps(a_list)

    def get_folders_list_json(self):
        " returns empty folders list as JSON object "
        f_list = [{
                'name': f.name,
                'author': f.author.username,
                'root_dir': f.root_dir,
                } for f in self.folders.all()
            ] if self.folders.count() > 0 else []
        return simplejson.dumps(f_list)

    def get_modules_tree(self):
        " returns modules list as JSON object "
        return [{
                'path': m.filename,
                'get_url': reverse('jp_get_module', args=[
                    self.package.id_number,
                    self.revision_number,
                    m.filename])
                } for m in self.modules.all()
            ] if self.modules.count() > 0 else []

    def get_attachments_tree(self):
        " returns modules list as JSON object "
        return [{
                'path': a.filename,
                'get_url': a.get_display_url()
                } for a in self.attachments.all()
            ] if self.attachments.count() > 0 else []

    def get_dependencies_tree(self):
        " returns libraries "
        _lib_dict = lambda lib: {'path': lib.package.full_name,
                                 'url': lib.get_absolute_url()}

        libs = [_lib_dict(self.get_sdk_revision())] \
                if self.get_sdk_revision() else []
        if self.dependencies.count() > 0:
            libs.extend([_lib_dict(lib) for lib in self.dependencies.all()])
        return libs

    def get_sdk_name(self):
        " returns the name of the directory to which SDK should be copied "
        return '%s-%s-%s' % (self.sdk.version,
                             self.package.id_number, self.revision_number)

    def get_sdk_dir(self, hashtag):
        " returns the path to the directory where the SDK should be copied "
        return os.path.join(
                settings.SDKDIR_PREFIX,
                "%s-%s" % (hashtag, self.get_sdk_name()))

    def get_sdk_revision(self):
        " return core_lib, addon_kit or None "
        if not self.sdk:
            return None

        return self.sdk.kit_lib if self.sdk.kit_lib else self.sdk.core_lib

    def build_xpi(self, modules=[], attachments=[], hashtag=None, rapid=False):
        """
        prepare and build XPI for test only (unsaved modules)

        :param modules: list of modules from editor - potentially unsaved
        :param rapid: if True - do not use celery to produce xpi
        :rtype: dict containing load xpi information if rapid else AsyncResult
        """
        if self.package.type == 'l':
            raise Exception('only Add-ons may build a XPI')

        if not hashtag:
            raise IntegrityError('hashtag is required to create xpi')

        sdk_dir = self.get_sdk_dir(hashtag)
        sdk_source = self.sdk.get_source_dir()
        # This SDK is always different! - working on unsaved data
        if os.path.isdir(sdk_dir):
            shutil.rmtree(sdk_dir)
        xpi_utils.sdk_copy(sdk_source, sdk_dir)
        self.export_keys(sdk_dir)

        packages_dir = '%s/packages' % sdk_dir
        package_dir = self.package.make_dir(packages_dir)
        self.export_manifest(package_dir)
        # instead of export modules
        lib_dir = '%s/%s' % (package_dir, self.package.get_lib_dir())
        for mod in self.modules.all():
            mod_edited = False
            for e_mod in modules:
                if e_mod.pk == mod.pk:
                    mod_edited = True
                    e_mod.export_code(lib_dir)
            if not mod_edited:
                mod.export_code(lib_dir)
        data_dir = os.path.join(package_dir, self.package.get_data_dir())
        for att in self.attachments.all():
            att_edited = False
            for e_att in attachments:
                if e_att.pk == att.pk:
                    att_edited = True
                    e_att.export_code(data_dir)
            if not att_edited:
                att.export_file(data_dir)
        #self.export_attachments(
        #    '%s/%s' % (package_dir, self.package.get_data_dir()))
        self.export_dependencies(packages_dir, sdk=self.sdk)

        args = [sdk_dir, '%s/packages/%s' % (sdk_dir, self.package.name),
                self.package.name, hashtag]
        if rapid:
            return xpi_utils.build(*args)

        return (tasks.xpi_build.delay(*args),
                reverse('jp_rm_xpi', args=[hashtag]))

    def export_keys(self, sdk_dir):
        " export private and public keys "
        keydir = '%s/%s' % (sdk_dir, settings.KEYDIR)
        if not os.path.isdir(keydir):
            os.mkdir(keydir)
        handle = open('%s/%s' % (keydir, self.package.jid), 'w')
        handle.write('private-key:%s\n' % self.package.private_key)
        handle.write('public-key:%s' % self.package.public_key)
        handle.close()

    def export_manifest(self, package_dir, sdk=None):
        " creates a file with an Add-on's manifest "
        handle = open('%s/package.json' % package_dir, 'w')
        handle.write(self.get_manifest_json(sdk=sdk))
        handle.close()

    def export_modules(self, lib_dir):
        " creates module file for each module "
        for mod in self.modules.all():
            mod.export_code(lib_dir)

    def export_attachments(self, data_dir):
        " creates attachment file for each attachment "
        for att in self.attachments.all():
            att.export_file(data_dir)

    def export_dependencies(self, packages_dir, sdk=None):
        " creates dependency package directory for each dependency "
        for lib in self.dependencies.all():
            lib.export_files_with_dependencies(packages_dir, sdk=sdk)

    def export_files(self, packages_dir, sdk=None):
        " calls all export functions - creates all packages files "
        package_dir = self.package.make_dir(packages_dir)
        self.export_manifest(package_dir, sdk=sdk)
        self.export_modules(
            '%s/%s' % (package_dir, self.package.get_lib_dir()))
        self.export_attachments(
            '%s/%s' % (package_dir, self.package.get_data_dir()))

    def export_files_with_dependencies(self, packages_dir, sdk=None):
        " export dependency packages "
        self.export_files(packages_dir, sdk=sdk)
        self.export_dependencies(packages_dir, sdk=sdk)

    def get_version_name(self):
        " returns version name with revision number if needed "
        return self.version_name \
                if self.version_name \
                else "%s.rev%s" % (
                    self.package.version_name, self.revision_number)


class Module(models.Model):
    """
    Code used by Package.
    It's assigned to PackageRevision.

    The only way to 'change' the module is to assign it to
    different PackageRevision
    """
    revisions = models.ManyToManyField(PackageRevision,
                                    related_name='modules', blank=True)
    # name of the Module - it will be used as javascript file name
    filename = models.CharField(max_length=255)
    # Code of the module
    code = models.TextField(blank=True)
    # user who has written current revision of the module
    author = models.ForeignKey(User, related_name='module_revisions')

    class Meta:
        " ordering for Module model "
        ordering = ('filename',)

    def __unicode__(self):
        return '%s by %s (%s)' % (self.get_filename(),
                                  self.author, self.get_package_fullName())

    def get_package(self):
        " returns first package to which the module is assigned "
        # TODO: Check if this method is used
        try:
            return self.revisions.all()[0].package
        except Exception:
            return None

    def get_package_fullName(self):
        " returns full name of the package to which the module is assigned "
        # TODO: Check if this method is used
        package = self.get_package()
        return package.full_name if package else ''

    def get_path(self):
        " returns the path of directories that would be created from the filename "
        parts = self.filename.split('/')[0:-1]
        return ('/'.join(parts)) if parts else None

    def get_filename(self):
        " returns the filename with extension (adds .js)"
        return "%s.js" % self.filename

    def save(self, *args, **kwargs):
        " overloaded to prevent from updating an existing module "
        if self.id:
            raise UpdateDeniedException(
                'Module can not be updated in the same row')
        return super(Module, self).save(*args, **kwargs)

    def export_code(self, lib_dir):
        " creates a file containing the module "
        path = os.path.join(lib_dir, '%s.js' % self.filename)
        make_path(os.path.dirname(os.path.abspath(path)))
        handle = open(path, 'w')
        handle.write(self.code)
        handle.close()

    def get_json(self):
        return simplejson.dumps({
            'filename': self.filename,
            'code': self.code,
            'author': self.author.username})

    def increment(self, revision):
        revision.modules.remove(self)
        self.pk = None
        self.save()
        revision.modules.add(self)


class Attachment(models.Model):
    """
    File (image, css, etc.) updated by the author of the PackageRevision
    When exported should be placed in a special directory - usually "data"
    """

    revisions = models.ManyToManyField(PackageRevision,
                                    related_name='attachments', blank=True)
    # filename of the attachment
    filename = models.CharField(max_length=255)
    # extension name
    ext = models.CharField(max_length=10)

    # access to the file within upload/ directory
    path = models.CharField(max_length=255)

    # user who has uploaded the file
    author = models.ForeignKey(User, related_name='attachments')
    # mime will help with displaying the attachment
    mimetype = models.CharField(max_length=255, blank=True, null=True)

    class Meta:
        " attachment ordering "
        ordering = ('filename', 'id')

    @property
    def get_uid(self):
        """A uid that contains, filename and extension and is suitable
        for use in css selectors (eg: no spaces)."""
        return str(int(self.pk))

    @property
    def is_editable(self):
        return self.ext in ["html", "css", "js", "txt"]

    def get_filename(self):
        " returns human readable filename with extension "
        name = self.filename
        if self.ext:
            name = "%s.%s" % (name, self.ext)
        return name

    def get_path(self):
        " returns the path of directories that would be created from the filename "
        parts = self.filename.split('/')[0:-1]
        return ('/'.join(parts)) if parts else None

    def get_display_url(self):
        """Returns URL to display the attachment."""
        return reverse('jp_attachment', args=[self.get_uid])

    def create_path(self):
        args = (self.pk, self.filename, self.ext)
        self.path = os.path.join(time.strftime('%Y/%m/%d'), '%s-%s.%s' % args)

    def get_file_path(self):
        if self.path:
            return os.path.join(settings.UPLOAD_DIR, self.path)
        raise ValueError("self.path not set.")

    def read(self):
        """Reads the file, if it doesn't exist return empty."""
        if self.path and os.path.exists(self.get_file_path()):
            return open(self.get_file_path(), 'rb').read()
        return ""

    def changed(self):
        return self.read() != self.data

    def write(self):
        """Writes the file."""

        data = self.data if hasattr(self, 'data') else ''
        if self.path and not data:
            data = self.read()

        self.create_path()
        self.save()



        directory = os.path.dirname(self.get_file_path())

        if not os.path.exists(directory):
            os.makedirs(directory)

        handle = open(self.get_file_path(), 'wb')
        handle.write(data)
        handle.close()

    def export_code(self, static_dir):
        " creates a file containing the module "
        if not hasattr(self, 'code'):
            return self.export_file(static_dir)
        path = os.path.join(static_dir, '%s.%s' % (self.filename, self.ext))
        make_path(os.path.dirname(os.path.abspath(path)))
        handle = open(path, 'w')
        handle.write(self.code)
        handle.close()

    def export_file(self, static_dir):
        " copies from uploads to the package's data directory "
        path = os.path.join(static_dir, '%s.%s' % (self.filename, self.ext))
        make_path(os.path.dirname(os.path.abspath(path)))
        shutil.copy(os.path.join(settings.UPLOAD_DIR, self.path),
                    path)

    def increment(self, revision):
        revision.attachments.remove(self)
        self.pk = None
        self.save()
        self.write()
        revision.attachments.add(self)



class EmptyDir(models.Model):
    revisions = models.ManyToManyField(PackageRevision,
                                       related_name='folders', blank=True)
    name = models.CharField(max_length=255)
    author = models.ForeignKey(User, related_name='folders')

    ROOT_DIR_CHOICES = (
        ('l', settings.JETPACK_LIB_DIR),
        ('d', settings.JETPACK_DATA_DIR),
    )
    root_dir = models.CharField(max_length=10, choices=ROOT_DIR_CHOICES)

<<<<<<< HEAD


=======
>>>>>>> 8f9ee2dc
    def __unicode__(self):
        return 'Dir: %s (by %s)' % (self.name, self.author.username)

    #def get_root_dir_display(self):
    #    " overriding to get get package lib and data dirs "
    #    return

    def export(self, root_dir):
        pass

class SDK(models.Model):
    """
    Jetpack SDK representation in database
    Add-ons have to depend on an SDK, by default on the latest one.
    """
    version = models.CharField(max_length=10, unique=True)

    # It has to be accompanied with a core library
    # needs to exist before SDK is created
    core_lib = models.OneToOneField(PackageRevision,
            related_name="parent_sdk_core+")
    kit_lib = models.OneToOneField(PackageRevision,
            related_name="parent_sdk_kit+", blank=True, null=True)
    #core_name = models.CharField(max_length=100, default='jetpack-core')
    #core_fullname = models.CharField(max_length=100, default='Jetpack Core')
    #kit_name = models.CharField(max_length=100, default='addon-kit')
    #kit_fullname = models.CharField(max_length=100, default='Addon Kit')

    # placement in the filesystem
    dir = models.CharField(max_length=255, unique=True)

    class Meta:
        " orderin of SDK instances"
        ordering = ["-id"]

    def __unicode__(self):
        return self.version

    def get_source_dir(self):
        return os.path.join(settings.SDK_SOURCE_DIR, self.dir)

    def is_deprecated(self):
        return self.version < '0.9'

<<<<<<< HEAD
    def import_docs(self, tar_filename="addon-sdk-docs.tgz"):
        from api.models import DocPage
        """import docs from addon-sdk-docs.tgz """
        tar_path = os.path.join(self.get_sdk_dirource_dir(), tar_filename)
        if not os.path.isfile(tar_path):
            raise SimpleException(
                    "%s does not exist. Have you forgotten to run `cfx sdocs`?" %
                    tar_path)
        if not tarfile.is_tarfile(tar_path):
            raise SimpleException("%s is not a tar file" % tar_path)
=======
    def import_docs(self, tar_filename="addon-sdk-docs.tgz", export=True):
        from api.models import DocPage
        """import docs from addon-sdk-docs.tgz """
        tar_path = os.path.join(self.get_source_dir(), tar_filename)
        sdk_dir = self.get_source_dir()
        if export:
            if os.path.isfile(tar_path):
                raise SimpleException(
                        "%s does exist. Have you forgotten to remove it?" %
                        tar_path)
            export_docs(sdk_dir)
        if not os.path.isfile(tar_path):
            raise SimpleException(
                    "%s does not exist. It should be here?" %
                    tar_path)
        if not tarfile.is_tarfile(tar_path):
            raise SimpleException("%s is not a tar file" % tar_path)
        # import data
        tar_file = tarfile.open(tar_path)



        for member in tar_file.getmembers():
            if 'addon-sdk-docs/packages/' in member.name:
                # filter package description
                if 'README.md' in member.name:
                    """ consider using description for packages """
                    pass
                # filter module description
                if '/docs/' in member.name and '.md' in member.name and '.md.' not in member.name:
                    # strip down to the member_path
                    member_path = member.name.split('.md')[0]
                    member_path = member.name.split('addon-sdk-docs/packages/')[1]
                    # extract member_html and member_json
                    member_html = tar_file.getmember(member.name + '.div')
                    member_html_file = tar_file.extractfile(member_html)
                    member_json = tar_file.getmember(member.name + '.json')
                    member_json_file = tar_file.extractfile(member_json)
                    # create or load docs
                    try:
                        docpage = DocPage.objects.get(sdk=self, path=member_path)
                    except ObjectDoesNotExist:
                        docpage = DocPage(sdk=self, path=member_path)
                    docpage.html = member_html_file.read()
                    docpage.json = member_json_file.read()
                    docpage.save()
                    member_html_file.close()
                    member_json_file.close()

        tar_file.close()
        # remove docs file
        os.remove(tar_path)
>>>>>>> 8f9ee2dc


def _get_next_id_number():
    """
    get the highest id number and increment it
    """
    all_packages_ids = [int(x.id_number) for x in Package.objects.all()]
    all_packages_ids.sort()
    return str(all_packages_ids[-1] + 1) \
            if all_packages_ids else str(settings.MINIMUM_PACKAGE_ID)


# Catching Signals
def set_package_id_number(instance, **kwargs):
    " sets package's id_number before creating the new one "
    if kwargs.get('raw', False) or instance.id or instance.id_number:
        return
    instance.id_number = _get_next_id_number()
pre_save.connect(set_package_id_number, sender=Package)


def make_full_name(instance, **kwargs):
    " creates an automated full_name when not given "
    if kwargs.get("raw", False) or instance.full_name:
        return
    instance.set_full_name()
pre_save.connect(make_full_name, sender=Package)


def make_name(instance, **kwargs):
    " make the name (AMO friendly) "
    if kwargs.get('raw', False) or instance.name:
        return
    instance.set_name()
pre_save.connect(make_name, sender=Package)


def make_keypair_on_create(instance, **kwargs):
    " creates public and private keys for JID "
    if kwargs.get('raw', False) or instance.id or not instance.is_addon():
        return
    instance.generate_key()
pre_save.connect(make_keypair_on_create, sender=Package)


def save_first_revision(instance, **kwargs):
    """
    every Package has at least one PackageRevision - it's created here
    if Package is an Add-on it will create a Module as well.
    """
    if kwargs.get('raw', False) or not kwargs.get('created', False):
        return

    revision = PackageRevision(
        package=instance,
        author=instance.author
    )
    if instance.is_addon():
        sdks = SDK.objects.all()
        if len(sdks):
            revision.sdk = sdks[0]
    revision.save()
    instance.version = revision
    instance.latest = revision
    if instance.is_addon():
        mod = Module.objects.create(
            filename=revision.module_main,
            author=instance.author,
            code="""// This is an active module of the %s Add-on
exports.main = function() {};""" % instance.full_name
        )
        revision.modules.add(mod)
    instance.save()
post_save.connect(save_first_revision, sender=Package)

def manage_empty_lib_dirs(instance, action, **kwargs):
    """
    create EmptyDirs when all modules in a "dir" are deleted,
    and remove EmptyDirs when any modules are added into the "dir"
    """
    if not (isinstance(instance, PackageRevision)
            and action in ('post_add', 'post_remove')):
        return

    pk_set = kwargs.get('pk_set', [])

    if action == 'post_add':
        for pk in pk_set:
            mod = Module.objects.get(pk=pk)
            dirname = mod.get_path()
            if not dirname:
                continue
            for d in instance.folders.filter(name=dirname, root_dir='l'):
                instance.folders.remove(d)

    elif action == 'post_remove':
        for pk in pk_set:
            mod = Module.objects.get(pk=pk)
            dirname = mod.get_path()
            if not dirname:
                continue

            if not instance.modules.filter(filename__startswith=dirname).count():
                emptydir = EmptyDir(name=dirname, author=instance.author, root_dir='l')
                emptydir.save()

                instance.folders.add(emptydir)
m2m_changed.connect(manage_empty_lib_dirs, sender=Module.revisions.through)

def manage_empty_data_dirs(instance, action, **kwargs):
    """
    create EmptyDirs when all modules in a "dir" are deleted,
    and remove EmptyDirs when any modules are added into the "dir"
    """
    if not (isinstance(instance, PackageRevision)
            and action in ('post_add', 'post_remove')):
        return

    pk_set = kwargs.get('pk_set', [])

    if action == 'post_add':
        for pk in pk_set:
            att = Attachment.objects.get(pk=pk)
            dirname = att.get_path()
            if not dirname:
                continue
            for d in instance.folders.filter(name=dirname, root_dir='d'):
                instance.folders.remove(d)

    elif action == 'post_remove':
        for pk in pk_set:
            att = Attachment.objects.get(pk=pk)
            dirname = att.get_path()
            if not dirname:
                continue

            if not instance.attachments.filter(filename__startswith=dirname).count():
                emptydir = EmptyDir(name=dirname, author=instance.author, root_dir='d')
                emptydir.save()

                instance.folders.add(emptydir)
<<<<<<< HEAD
m2m_changed.connect(manage_empty_data_dirs, sender=Attachment.revisions.through)
=======
m2m_changed.connect(manage_empty_dirs, sender=Module.revisions.through)
>>>>>>> 8f9ee2dc
<|MERGE_RESOLUTION|>--- conflicted
+++ resolved
@@ -712,7 +712,6 @@
     def module_remove(self, *mods):
         " copy to new revision, remove module(s) "
         self.save()
-<<<<<<< HEAD
         return self.modules.remove(*mods)
 
     def modules_remove_by_path(self, filenames):
@@ -744,9 +743,6 @@
             self.folders.remove(folder)
 
         return ([mod.filename for mod in found_modules], empty_dirs_paths)
-=======
-        return self.modules.remove(mod)
->>>>>>> 8f9ee2dc
 
     def folder_add(self, dir, save=True):
         " copy to new revision, add EmptyDir "
@@ -1329,11 +1325,6 @@
     )
     root_dir = models.CharField(max_length=10, choices=ROOT_DIR_CHOICES)
 
-<<<<<<< HEAD
-
-
-=======
->>>>>>> 8f9ee2dc
     def __unicode__(self):
         return 'Dir: %s (by %s)' % (self.name, self.author.username)
 
@@ -1378,18 +1369,6 @@
     def is_deprecated(self):
         return self.version < '0.9'
 
-<<<<<<< HEAD
-    def import_docs(self, tar_filename="addon-sdk-docs.tgz"):
-        from api.models import DocPage
-        """import docs from addon-sdk-docs.tgz """
-        tar_path = os.path.join(self.get_sdk_dirource_dir(), tar_filename)
-        if not os.path.isfile(tar_path):
-            raise SimpleException(
-                    "%s does not exist. Have you forgotten to run `cfx sdocs`?" %
-                    tar_path)
-        if not tarfile.is_tarfile(tar_path):
-            raise SimpleException("%s is not a tar file" % tar_path)
-=======
     def import_docs(self, tar_filename="addon-sdk-docs.tgz", export=True):
         from api.models import DocPage
         """import docs from addon-sdk-docs.tgz """
@@ -1442,7 +1421,6 @@
         tar_file.close()
         # remove docs file
         os.remove(tar_path)
->>>>>>> 8f9ee2dc
 
 
 def _get_next_id_number():
@@ -1584,8 +1562,4 @@
                 emptydir.save()
 
                 instance.folders.add(emptydir)
-<<<<<<< HEAD
-m2m_changed.connect(manage_empty_data_dirs, sender=Attachment.revisions.through)
-=======
-m2m_changed.connect(manage_empty_dirs, sender=Module.revisions.through)
->>>>>>> 8f9ee2dc
+m2m_changed.connect(manage_empty_data_dirs, sender=Attachment.revisions.through)