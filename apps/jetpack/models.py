--- conflicted
+++ resolved
@@ -11,16 +11,10 @@
 from copy import deepcopy
 
 from django.core.exceptions import ObjectDoesNotExist
-<<<<<<< HEAD
-from django.db.models.signals import (pre_save, post_delete, post_save,
-                                      m2m_changed)
-from django.db import models, IntegrityError
-=======
 
 from django.db.models.signals import (pre_save, post_delete, post_save,
                                       m2m_changed)
 from django.db import models, transaction, IntegrityError
->>>>>>> 03fed281
 from django.utils import simplejson
 from django.utils.html import escape
 from django.contrib.auth.models import User
@@ -28,28 +22,17 @@
 from django.template.defaultfilters import slugify
 from django.conf import settings
 
-<<<<<<< HEAD
+
 from cuddlefish.preflight import vk_to_jid, jid_to_programid, my_b32encode
 from ecdsa import SigningKey, NIST256p
 from pyes import djangoutils
 
-=======
-
-from cuddlefish.preflight import vk_to_jid, jid_to_programid, my_b32encode
-from ecdsa import SigningKey, NIST256p
-from pyes import djangoutils
-
->>>>>>> 03fed281
 from api.helpers import export_docs
 from base.models import BaseModel
 from jetpack import tasks
 from jetpack.errors import (SelfDependencyException, FilenameExistException,
                             UpdateDeniedException, SingletonCopyException,
-<<<<<<< HEAD
-                            DependencyException)
-=======
                             DependencyException, AttachmentWriteException)
->>>>>>> 03fed281
 from jetpack.managers import PackageManager
 from search.decorators import es_required
 from utils.exceptions import SimpleException
@@ -1504,11 +1487,6 @@
         if self.is_editable:
             kwargs['encoding'] = 'utf-8'
             kwargs['mode'] = 'w'
-<<<<<<< HEAD
-
-        with codecs.open(self.get_file_path(), **kwargs) as f:
-            f.write(data)
-=======
             
         try:
             with codecs.open(self.get_file_path(), **kwargs) as f:
@@ -1517,7 +1495,6 @@
             log.error('Attachment write failure: %s' % self.pk)
             raise AttachmentWriteException('Attachment failed to save properly')
 
->>>>>>> 03fed281
 
     def export_code(self, static_dir):
         " creates a file containing the module "
