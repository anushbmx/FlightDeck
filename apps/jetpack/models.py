--- conflicted
+++ resolved
@@ -741,12 +741,6 @@
         for path in empty_dirs_paths:
             folder = self.folders.get(root_dir='l', name=path)
             self.folders.remove(folder)
-<<<<<<< HEAD
-=======
-
-        return ([mod.filename for mod in found_modules], empty_dirs_paths)
->>>>>>> a91c8858
-
         return ([mod.filename for mod in found_modules], empty_dirs_paths)
 
     def folder_add(self, dir, save=True):
