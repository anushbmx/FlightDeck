{% load base_helpers %}
// edit/view package initiate
// {{ revision }}
//
// package specific
  // latest_url: '{{ revision.package.latest.get_absolute_url }}',
id_number: '{{ revision.package.id_number|escapejs }}',
full_name: '{{ revision.package.full_name|escapejs }}',
name: '{{ revision.package.name|escapejs }}',
// description: '',
type: '{{ revision.package.type }}',
package_author: '{{ revision.package.author }}',
// url: '',
license: '{{ revision.package.license }}',
package_version_name: '{{ revision.package.version_name }}',
version_url: '{{ revision.package.version.get_absolute_url }}',
check_latest_url: '{{ revision.package.get_latest_revision_number_url }}',

// revision specific data
revision_verion_name: '{{ revision.version_name }}',
revision_number: '{{ revision.revision_number }}',
// message: '', // commit message
dependencies: {{ revision.get_dependencies_list_json|safe }},
origin_url: '{{ revision.origin.get_absolute_url }}',
revision_author: '{{ revision.author }}', 
modules: {{ revision.get_modules_list_json|safe }},
attachments: {{ revision.get_attachments_list_json|safe }},
// Actions
copy_url: '{{ revision.get_copy_url }}',
<<<<<<< HEAD
hashtag: '{% hashtag %}',
tree: {{ tree|safe }}
=======
hashtag: '{% hashtag %}'
>>>>>>> 0f20b2cb
<|MERGE_RESOLUTION|>--- conflicted
+++ resolved
@@ -27,9 +27,4 @@
 attachments: {{ revision.get_attachments_list_json|safe }},
 // Actions
 copy_url: '{{ revision.get_copy_url }}',
-<<<<<<< HEAD
-hashtag: '{% hashtag %}',
-tree: {{ tree|safe }}
-=======
-hashtag: '{% hashtag %}'
->>>>>>> 0f20b2cb
+hashtag: '{% hashtag %}'