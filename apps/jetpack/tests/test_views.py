import os
import commonware
import json
import StringIO
import simplejson
import hashlib
from datetime import datetime

from test_utils import TestCase
from nose.tools import eq_
from nose import SkipTest
from mock import patch

#from pyquery import PyQuery as pq

from django.conf import settings
from django.contrib.auth.models import User
from django.core.urlresolvers import reverse

from jetpack.models import Package, PackageRevision, Attachment, Module
from jetpack.errors import FilenameExistException
from base.templatetags.base_helpers import hashtag

log = commonware.log.getLogger('f.test')

def next(revision):
    number = revision.revision_number
    return (PackageRevision.objects.filter(revision_number__gt=number,
                                           package=revision.package)
                                   .order_by('-revision_number')[:1])[0]


class TestPackage(TestCase):
    fixtures = ('mozilla_user', 'core_sdk', 'users', 'packages')

    def setUp(self):
        self.hashtag = hashtag()
        self.check_download_url = reverse('jp_check_download_xpi',
                args=[self.hashtag])

    @patch('os.path.isfile')
    def test_package_check_download(self, isfile):
        """
        If we are waiting for the XPI, we'll need to test the redirecty stuff.
        """
        isfile.return_value = False
        r = self.client.get(self.check_download_url)
        eq_(r.status_code, 200)
        eq_(r.content, '{"ready": false}')
        isfile.return_value = True
        r = self.client.get(self.check_download_url)
        eq_(r.status_code, 200)
        eq_(r.content, '{"ready": true}')

    def test_package_browser_no_use(self):
        """If user does not exist raise 404
        """
        r = self.client.get(
                reverse('jp_browser_user_addons', args=['not_a_user']))
        eq_(r.status_code, 404)

    def test_display_deleted_package(self):
        author = User.objects.get(username='john')
        author.set_password('secure')
        author.save()
        user = User.objects.get(username='jan')
        user.set_password('secure')
        user.save()
        addon = Package.objects.create(author=user, type='a')
        lib = Package.objects.create(author=author, type='l')
        addon.latest.dependency_add(lib.latest)
        # logging in the author
        self.client.login(username=author.username, password='secure')
        # deleting lib
        response = self.client.get(reverse('jp_package_delete', args=[lib.id_number]))
        eq_(response.status_code, 200)
        response = self.client.get(lib.get_absolute_url())
        # lib deleted - shouldn't be visible by author
        eq_(response.status_code, 404)
        # logging in the addon owner
        self.client.login(username=user.username, password='secure')
        # addon used lib - its author shouldbe able to see it
        response = self.client.get(lib.get_absolute_url())
        eq_(response.status_code, 200)

    def test_display_disabled_package(self):
        author = User.objects.get(username='john')
        author.set_password('secure')
        author.save()
        user = User.objects.get(username='jan')
        user.set_password('secure')
        user.save()
        lib = Package.objects.create(author=author, type='l')
        # logging in the author
        self.client.login(username=author.username, password='secure')
        # private on
        response = self.client.get(reverse('jp_package_disable', args=[lib.id_number]))
        eq_(response.status_code, 200)
        response = self.client.get(lib.get_absolute_url())
        # lib private - should be visible by author
        eq_(response.status_code, 200)
        # logging in the other user
        self.client.login(username=user.username, password='secure')
        # lib private - shouldn't be visible by others
        response = self.client.get(lib.get_absolute_url())
        eq_(response.status_code, 404)

    def test_display_disabled_package(self):
        author = User.objects.get(username='john')
        author.set_password('secure')
        author.save()
        user = User.objects.get(username='jan')
        user.set_password('secure')
        user.save()
        lib = Package.objects.create(author=author, type='l')
        addon = Package.objects.create(author=user, type='a')
        addon.latest.dependency_add(lib.latest)
        # logging in the author
        self.client.login(username=author.username, password='secure')
        # private on
        response = self.client.get(reverse('jp_package_disable', args=[lib.id_number]))
        eq_(response.status_code, 200)
        # logging in the user
        self.client.login(username=user.username, password='secure')
        # addon depends on lib should be visable
        response = self.client.get(lib.get_absolute_url())
<<<<<<< HEAD
        eq_(response.status_code, 200)
=======
        eq_(response.status_code, 200)

class TestEmptyDirs(TestCase):
    fixtures = ['mozilla_user', 'users', 'core_sdk', 'packages']

    def setUp(self):
        if not os.path.exists(settings.UPLOAD_DIR):
            os.makedirs(settings.UPLOAD_DIR)

        self.author = User.objects.get(username='john')
        self.author.set_password('password')
        self.author.save()

        self.package = self.author.packages_originated.addons()[0:1].get()
        self.revision = self.package.revisions.all()[0]

        self.client.login(username=self.author.username, password='password')

    def post(self, url, data):
        return self.client.post(url, data);

    def add_one(self, name='tester', root_dir='l'):
        self.post(self.get_add_url(self.revision.revision_number),
                  { 'name': name, 'root_dir': root_dir })
        self.revision = next(self.revision)
        return self.revision

    def get_add_url(self, revision):
        args = [self.package.id_number, revision]
        return reverse('jp_addon_revision_add_folder', args=args)

    def get_delete_url(self, revision):
        args = [self.package.id_number, revision]
        return reverse('jp_addon_revision_remove_folder', args=args)

    def test_add_folder(self):
        res = self.post(self.get_add_url(self.revision.revision_number),
                        { 'name': 'tester', 'root_dir': 'l' })
        eq_(res.status_code, 200)
        json.loads(res.content)

        revision = next(self.revision)
        folder = revision.folders.all()[0]
        eq_(folder.name, 'tester')

    def test_remove_folder(self):
        self.add_one()
        res = self.post(self.get_delete_url(self.revision.revision_number),
                        { 'name': 'tester', 'root_dir': 'l' })
        eq_(res.status_code, 200)
        json.loads(res.content)

        revision = next(self.revision)
        eq_(revision.folders.count(), 0)

    def test_folder_sanitization(self):
        revision = self.add_one(name='A"> <script src="google.com">/m@l!c!ous')
        eq_(revision.folders.all()[0].name, 'A-script-src-googlecom-/m-l-c-ous')
        revision.folder_remove(revision.folders.all()[0])

        revision = self.add_one(name='/absolute///and/triple/')
        eq_(revision.folders.all()[0].name, 'absolute/and/triple')


class TestEditing(TestCase):
    fixtures = ('mozilla_user', 'core_sdk', 'users', 'packages')

    def setUp(self):
        self.hashtag = hashtag()

    def test_revision_list_contains_added_modules(self):
        author = User.objects.get(username='john')
        addon = Package(author=author, type='a')
        addon.save()
        mod = Module.objects.create(
                filename='test_filename',
                author=author,
                code='// test')
        rev = addon.latest
        rev.module_add(mod)
        r = self.client.get(
                reverse('jp_revisions_list_html', args=[addon.id_number]))
        assert 'test_filename' in r.content
>>>>>>> 0941374b
<|MERGE_RESOLUTION|>--- conflicted
+++ resolved
@@ -124,10 +124,8 @@
         self.client.login(username=user.username, password='secure')
         # addon depends on lib should be visable
         response = self.client.get(lib.get_absolute_url())
-<<<<<<< HEAD
-        eq_(response.status_code, 200)
-=======
-        eq_(response.status_code, 200)
+        eq_(response.status_code, 200)
+
 
 class TestEmptyDirs(TestCase):
     fixtures = ['mozilla_user', 'users', 'core_sdk', 'packages']
@@ -209,5 +207,4 @@
         rev.module_add(mod)
         r = self.client.get(
                 reverse('jp_revisions_list_html', args=[addon.id_number]))
-        assert 'test_filename' in r.content
->>>>>>> 0941374b
+        assert 'test_filename' in r.content