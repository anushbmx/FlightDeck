--- conflicted
+++ resolved
@@ -31,11 +31,6 @@
 					<div class="UI_tooltip_source" data-tooltip-for="signin" data-tooltip-title="Sign In">Sign in with your addons.mozilla.org account.</div>
 				</li>
 			{% endif %}
-<<<<<<< HEAD
-            <li><span>&nbsp;</span></li>
-            <li><span>Create: <a href="{% url jp_addon_create %}">Add-on</a> | <a href="{% url jp_library_create %}">Library</a></span></li>
-=======
->>>>>>> 27f523e9
 		</ul>
 	</nav>
 </div> <!-- /UI_middleWrapper -->