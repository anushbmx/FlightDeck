from django.conf.urls.defaults import *
from django.views import static
from django.conf import settings

from base import views as base_views


urls = [url(r'^$', base_views.homepage, name='home')]

if settings.DEBUG:

    from django.contrib import admin
    admin.autodiscover()
    # admin
    urls.extend([
        (r'^admin/doc/', include('django.contrib.admindocs.urls')),
        (r'^admin/', include(admin.site.urls))
    ])

urls.extend([
    url(r'^media/(?P<path>.*)$', static.serve,
        {'document_root': settings.MEDIA_ROOT}, name='media'),

    # API Browser
    (r'^xpi/', include('xpi.urls')),

    # API Browser
    (r'^api/', include('api.urls')),

    (r'^tutorial/', include('tutorial.urls')),

    (r'^user/', include('person.urls')),

<<<<<<< HEAD
    # Search
    (r'^search/', include('search.urls')),

    # Jetpack
=======
    (r'^search/', include('search.urls')),

>>>>>>> d5612f61
    (r'', include('jetpack.urls')),

    # Monitor
    (r'', include('base.urls')),

    # Worker HACK
    (r'worker-javascript.js$', static.serve, {
        'document_root': settings.MEDIA_ROOT,
        'path': 'lib/ace/worker-javascript.js'})
])
urlpatterns = patterns('', *urls)<|MERGE_RESOLUTION|>--- conflicted
+++ resolved
@@ -31,15 +31,10 @@
 
     (r'^user/', include('person.urls')),
 
-<<<<<<< HEAD
     # Search
     (r'^search/', include('search.urls')),
 
     # Jetpack
-=======
-    (r'^search/', include('search.urls')),
-
->>>>>>> d5612f61
     (r'', include('jetpack.urls')),
 
     # Monitor
