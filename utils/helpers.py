from random import choice
import re

def get_random_string(length=10):
    """ return random alphanumeric string """
<<<<<<< HEAD
    allowed_chars = 'abcdefghjkmnpqrstuvwxyzABCDEFGHJKLMNPQRSTUVWXYZ23456789'
    return ''.join([choice(allowed_chars) for i in range(length)])
=======
    allowed_chars='abcdefghjkmnpqrstuvwxyzABCDEFGHJKLMNPQRSTUVWXYZ23456789'
    return ''.join([choice(allowed_chars) for i in range(length)])

def pathify(path):
    return re.sub('[^a-zA-Z0-9_\-\/]+', '-', path.strip())
>>>>>>> 205490ca
<|MERGE_RESOLUTION|>--- conflicted
+++ resolved
@@ -3,13 +3,8 @@
 
 def get_random_string(length=10):
     """ return random alphanumeric string """
-<<<<<<< HEAD
     allowed_chars = 'abcdefghjkmnpqrstuvwxyzABCDEFGHJKLMNPQRSTUVWXYZ23456789'
-    return ''.join([choice(allowed_chars) for i in range(length)])
-=======
-    allowed_chars='abcdefghjkmnpqrstuvwxyzABCDEFGHJKLMNPQRSTUVWXYZ23456789'
     return ''.join([choice(allowed_chars) for i in range(length)])
 
 def pathify(path):
-    return re.sub('[^a-zA-Z0-9_\-\/]+', '-', path.strip())
->>>>>>> 205490ca
+    return re.sub('[^a-zA-Z0-9_\-\/]+', '-', path.strip())