--- conflicted
+++ resolved
@@ -12,11 +12,7 @@
 path = lambda *a: os.path.join(ROOT, *a)
 
 # Set the project version
-<<<<<<< HEAD
-PROJECT_VERSION = "0.9.9b"
-=======
 PROJECT_VERSION = "0.9.10"
->>>>>>> f8ca52bc
 
 # TODO: This should be handled by prod in a settings_local.  By default, we
 # shouldn't be in prod mode
